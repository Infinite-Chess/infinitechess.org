import * as esbuild from "esbuild";
import { readdir, cp as copy, rm as remove } from "node:fs/promises";

/**
 * 
 * @param {string} path 
 * @param {string} ext 
 * @returns {Promise<string[]>}
 */
async function getExtFiles(path, ext) {
  const filesNFolder = await readdir(path);
  const folders = filesNFolder.filter(v => !v.endsWith(ext));
  let files = filesNFolder.filter(v => v.endsWith(ext));

  for (const folder of folders) {
    try {
      const newFiles = await getExtFiles(`${path}/${folder}`);
      files.push(...newFiles.map(v => `${folder}/${v}`));
    } catch (e) {
      if (e.code) continue;
      console.log(e);
    }
  }

  return files;
}

await remove("./dist", {
  recursive: true,
  force: true,
})

await copy("./src/client", "./dist", {
  recursive: true,
  force: true
});

const clientScript = await getExtFiles("./src/client/scripts", "js");
const clientStyle = [] // await getExtFiles("./src/client/css", ".css");

const clientFiles = [];
clientFiles.push(...clientScript.map(v => `./src/client/scripts/${v}`), ...clientStyle.map(v => `./src/client/css/${v}`));

const result = await esbuild.build({
  entryPoints: clientFiles,
  bundle: true,
  minify: true,
  outdir: "dist",
  outbase: "src/client",
  sourcemap: true,
<<<<<<< HEAD
  format: "iife"
=======
  platform: "browser",
  format: "esm",
>>>>>>> 220d1a66
});

console.log(result);<|MERGE_RESOLUTION|>--- conflicted
+++ resolved
@@ -48,12 +48,8 @@
   outdir: "dist",
   outbase: "src/client",
   sourcemap: true,
-<<<<<<< HEAD
-  format: "iife"
-=======
   platform: "browser",
   format: "esm",
->>>>>>> 220d1a66
 });
 
 console.log(result);