<!DOCTYPE html>
<html>
    <head>
        <!-- Our in-document javascript htmlscript.js is injected here by HTMLScriptInjector.js before the server sends this html out -->
        <!-- <script> ... </script> -->

        <!-- Javascript will add future styles in here -->
        <style id="style"></style>

        <meta charset="utf-8" />
        <meta http-equiv="x-ua-compatible" content="ie=edge" />
        <meta name="viewport" content="width=device-width, initial-scale=1, user-scalable = no" />
        <title>Infinite Chess - Play</title>

        <link rel='stylesheet' href='/css/play.css' onerror="htmlscript.callback_LoadingError(event)" onload="(() => { htmlscript.removeOnerror.call(this); })()">
        <link rel="icon" type="image/png" href="/img/favicon.png">
        <!-- Custom fonts: Merriweather, Open Sans -->
        <link href="https://fonts.googleapis.com/css2?family=Merriweather:ital,wght@0,400;0,700;0,900;1,400;1,900&family=Open+Sans:ital,wght@0,400;0,700;0,800;1,400;1,700;1,800&display=swap" rel="stylesheet">
        <!-- Preloads so that when elements inherit new css properties, we don't have to wait to fetch the resource -->
        <link rel="preload" href="/img/game/promotions.png" as="image" onerror="htmlscript.callback_LoadingError(event)" onload="(() => { htmlscript.removeOnerror.call(this); })()">
<<<<<<< HEAD
		
		<script defer src="/scripts/game/display/input.js" onerror="htmlscript.callback_LoadingError(event)"
			onload="(() => { htmlscript.removeOnerror.call(this); })()"></script>
		<script defer src="/scripts/game/display/websocket.js" onerror="htmlscript.callback_LoadingError(event)"
			onload="(() => { htmlscript.removeOnerror.call(this); })()"></script>
		<script defer src="/scripts/game/display/stats.js" onerror="htmlscript.callback_LoadingError(event)"
			onload="(() => { htmlscript.removeOnerror.call(this); })()"></script>
		<script defer src="/scripts/game/display/main.js" onerror="htmlscript.callback_LoadingError(event)"
			onload="(() => { htmlscript.removeOnerror.call(this); })()"></script>
		<script defer src="/scripts/game/display/camera.js" onerror="htmlscript.callback_LoadingError(event)"
			onload="(() => { htmlscript.removeOnerror.call(this); })()"></script>
		<script defer src="/scripts/game/gui/tooltips.js" onerror="htmlscript.callback_LoadingError(event)"
			onload="(() => { htmlscript.removeOnerror.call(this); })()"></script>
		<script defer src="/scripts/game/gui/guititle.js" onerror="htmlscript.callback_LoadingError(event)"
			onload="(() => { htmlscript.removeOnerror.call(this); })()"></script>
		<script defer src="/scripts/game/gui/style.js" onerror="htmlscript.callback_LoadingError(event)"
			onload="(() => { htmlscript.removeOnerror.call(this); })()"></script>
		<script defer src="/scripts/game/gui/guigameinfo.js" onerror="htmlscript.callback_LoadingError(event)"
			onload="(() => { htmlscript.removeOnerror.call(this); })()"></script>
		<script defer src="/scripts/game/gui/gui.js" onerror="htmlscript.callback_LoadingError(event)"
			onload="(() => { htmlscript.removeOnerror.call(this); })()"></script>
		<script defer src="/scripts/game/gui/guipause.js" onerror="htmlscript.callback_LoadingError(event)"
			onload="(() => { htmlscript.removeOnerror.call(this); })()"></script>
		<script defer src="/scripts/game/gui/guiguide.js" onerror="htmlscript.callback_LoadingError(event)"
			onload="(() => { htmlscript.removeOnerror.call(this); })()"></script>
		<script defer src="/scripts/game/gui/guiloading.js" onerror="htmlscript.callback_LoadingError(event)"
			onload="(() => { htmlscript.removeOnerror.call(this); })()"></script>
		<script defer src="/scripts/game/gui/guiplay.js" onerror="htmlscript.callback_LoadingError(event)"
			onload="(() => { htmlscript.removeOnerror.call(this); })()"></script>
		<script defer src="/scripts/game/gui/guinavigation.js" onerror="htmlscript.callback_LoadingError(event)"
			onload="(() => { htmlscript.removeOnerror.call(this); })()"></script>
		<script defer src="/scripts/game/gui/guipromotion.js" onerror="htmlscript.callback_LoadingError(event)"
			onload="(() => { htmlscript.removeOnerror.call(this); })()"></script>
		<script defer src="/scripts/game/gui/guieditor.js" onerror="htmlscript.callback_LoadingError(event)"
			onload="(() => { htmlscript.removeOnerror.call(this); })()"></script>
		<script defer src="/scripts/game/misc/sound.js" onerror="htmlscript.callback_LoadingError(event)"
			onload="(() => { htmlscript.removeOnerror.call(this); })()"></script>
		<script defer src="/scripts/game/misc/gl-matrix.js" onerror="htmlscript.callback_LoadingError(event)"
			onload="(() => { htmlscript.removeOnerror.call(this); })()"></script>
		<script defer src="/scripts/game/misc/math.js" onerror="htmlscript.callback_LoadingError(event)"
			onload="(() => { htmlscript.removeOnerror.call(this); })()"></script>
		<script defer src="/scripts/game/misc/loadbalancer.js" onerror="htmlscript.callback_LoadingError(event)"
			onload="(() => { htmlscript.removeOnerror.call(this); })()"></script>
		<script defer src="/scripts/game/misc/localstorage.js" onerror="htmlscript.callback_LoadingError(event)"
			onload="(() => { htmlscript.removeOnerror.call(this); })()"></script>
		<script defer src="/scripts/game/rendering/voids.js" onerror="htmlscript.callback_LoadingError(event)"
			onload="(() => { htmlscript.removeOnerror.call(this); })()"></script>
		<script defer src="/scripts/game/rendering/coin.js" onerror="htmlscript.callback_LoadingError(event)"
			onload="(() => { htmlscript.removeOnerror.call(this); })()"></script>
		<script defer src="/scripts/game/rendering/checkhighlight.js" onerror="htmlscript.callback_LoadingError(event)"
			onload="(() => { htmlscript.removeOnerror.call(this); })()"></script>
		<script defer src="/scripts/game/rendering/promotionlines.js" onerror="htmlscript.callback_LoadingError(event)"
			onload="(() => { htmlscript.removeOnerror.call(this); })()"></script>
		<script defer src="/scripts/game/rendering/highlights.js" onerror="htmlscript.callback_LoadingError(event)"
			onload="(() => { htmlscript.removeOnerror.call(this); })()"></script>
		<script defer src="/scripts/game/rendering/options.js" onerror="htmlscript.callback_LoadingError(event)"
			onload="(() => { htmlscript.removeOnerror.call(this); })()"></script>
		<script defer src="/scripts/game/rendering/board.js" onerror="htmlscript.callback_LoadingError(event)"
			onload="(() => { htmlscript.removeOnerror.call(this); })()"></script>
		<script defer src="/scripts/game/rendering/transition.js" onerror="htmlscript.callback_LoadingError(event)"
			onload="(() => { htmlscript.removeOnerror.call(this); })()"></script>
		<script defer src="/scripts/game/rendering/movement.js" onerror="htmlscript.callback_LoadingError(event)"
			onload="(() => { htmlscript.removeOnerror.call(this); })()"></script>
		<script defer src="/scripts/game/rendering/buffermodel.js" onerror="htmlscript.callback_LoadingError(event)"
			onload="(() => { htmlscript.removeOnerror.call(this); })()"></script>
		<script defer src="/scripts/game/rendering/shaders.js" onerror="htmlscript.callback_LoadingError(event)"
			onload="(() => { htmlscript.removeOnerror.call(this); })()"></script>
		<script defer src="/scripts/game/rendering/texture.js" onerror="htmlscript.callback_LoadingError(event)"
			onload="(() => { htmlscript.removeOnerror.call(this); })()"></script>
		<script defer src="/scripts/game/rendering/animation.js" onerror="htmlscript.callback_LoadingError(event)"
			onload="(() => { htmlscript.removeOnerror.call(this); })()"></script>
		<script defer src="/scripts/game/rendering/piecesmodel.js" onerror="htmlscript.callback_LoadingError(event)"
			onload="(() => { htmlscript.removeOnerror.call(this); })()"></script>
		<script defer src="/scripts/game/rendering/arrows.js" onerror="htmlscript.callback_LoadingError(event)"
			onload="(() => { htmlscript.removeOnerror.call(this); })()"></script>
		<script defer src="/scripts/game/rendering/bufferdata.js" onerror="htmlscript.callback_LoadingError(event)"
			onload="(() => { htmlscript.removeOnerror.call(this); })()"></script>
		<script defer src="/scripts/game/rendering/area.js" onerror="htmlscript.callback_LoadingError(event)"
			onload="(() => { htmlscript.removeOnerror.call(this); })()"></script>
		<script defer src="/scripts/game/rendering/perspective.js" onerror="htmlscript.callback_LoadingError(event)"
			onload="(() => { htmlscript.removeOnerror.call(this); })()"></script>
		<script defer src="/scripts/game/rendering/miniimage.js" onerror="htmlscript.callback_LoadingError(event)"
			onload="(() => { htmlscript.removeOnerror.call(this); })()"></script>
		<script defer src="/scripts/game/rendering/webgl.js" onerror="htmlscript.callback_LoadingError(event)"
			onload="(() => { htmlscript.removeOnerror.call(this); })()"></script>
		<script defer src="/scripts/game/rendering/highlightline.js" onerror="htmlscript.callback_LoadingError(event)"
			onload="(() => { htmlscript.removeOnerror.call(this); })()"></script>
		<script defer src="/scripts/game/chess/game.js" onerror="htmlscript.callback_LoadingError(event)"
			onload="(() => { htmlscript.removeOnerror.call(this); })()"></script>
		<script defer src="/scripts/game/chess/onlinegame.js" onerror="htmlscript.callback_LoadingError(event)"
			onload="(() => { htmlscript.removeOnerror.call(this); })()"></script>
		<script defer src="/scripts/game/chess/specialdetect.js" onerror="htmlscript.callback_LoadingError(event)"
			onload="(() => { htmlscript.removeOnerror.call(this); })()"></script>
		<script defer src="/scripts/game/chess/browsersupport.js" onerror="htmlscript.callback_LoadingError(event)"
			onload="(() => { htmlscript.removeOnerror.call(this); })()"></script>
		<script defer src="/scripts/game/chess/wincondition.js" onerror="htmlscript.callback_LoadingError(event)"
			onload="(() => { htmlscript.removeOnerror.call(this); })()"></script>
		<script defer src="/scripts/game/chess/backcompatible.js" onerror="htmlscript.callback_LoadingError(event)"
			onload="(() => { htmlscript.removeOnerror.call(this); })()"></script>
		<script defer src="/scripts/game/chess/formatconverter.js" onerror="htmlscript.callback_LoadingError(event)"
			onload="(() => { htmlscript.removeOnerror.call(this); })()"></script>
		<script defer src="/scripts/game/chess/legalmoves.js" onerror="htmlscript.callback_LoadingError(event)"
			onload="(() => { htmlscript.removeOnerror.call(this); })()"></script>
		<script defer src="/scripts/game/chess/movesets.js" onerror="htmlscript.callback_LoadingError(event)"
			onload="(() => { htmlscript.removeOnerror.call(this); })()"></script>
		<script defer src="/scripts/game/chess/variant.js" onerror="htmlscript.callback_LoadingError(event)"
			onload="(() => { htmlscript.removeOnerror.call(this); })()"></script>
		<script defer src="/scripts/game/chess/organizedlines.js" onerror="htmlscript.callback_LoadingError(event)"
			onload="(() => { htmlscript.removeOnerror.call(this); })()"></script>
		<script defer src="/scripts/game/chess/gamefileutility.js" onerror="htmlscript.callback_LoadingError(event)"
			onload="(() => { htmlscript.removeOnerror.call(this); })()"></script>
		<script defer src="/scripts/game/chess/pieces.js" onerror="htmlscript.callback_LoadingError(event)"
			onload="(() => { htmlscript.removeOnerror.call(this); })()"></script>
		<script defer src="/scripts/game/chess/movepiece.js" onerror="htmlscript.callback_LoadingError(event)"
			onload="(() => { htmlscript.removeOnerror.call(this); })()"></script>
		<script defer src="/scripts/game/chess/selection.js" onerror="htmlscript.callback_LoadingError(event)"
			onload="(() => { htmlscript.removeOnerror.call(this); })()"></script>
		<script defer src="/scripts/game/chess/gamefile.js" onerror="htmlscript.callback_LoadingError(event)"
			onload="(() => { htmlscript.removeOnerror.call(this); })()"></script>
		<script defer src="/scripts/game/chess/clock.js" onerror="htmlscript.callback_LoadingError(event)"
			onload="(() => { htmlscript.removeOnerror.call(this); })()"></script>
		<script defer src="/scripts/game/chess/variantomega.js" onerror="htmlscript.callback_LoadingError(event)"
			onload="(() => { htmlscript.removeOnerror.call(this); })()"></script>
		<script defer src="/scripts/game/chess/specialundo.js" onerror="htmlscript.callback_LoadingError(event)"
			onload="(() => { htmlscript.removeOnerror.call(this); })()"></script>
		<script defer src="/scripts/game/chess/checkdetection.js" onerror="htmlscript.callback_LoadingError(event)"
			onload="(() => { htmlscript.removeOnerror.call(this); })()"></script>
		<script defer src="/scripts/game/chess/movesscript.js" onerror="htmlscript.callback_LoadingError(event)"
			onload="(() => { htmlscript.removeOnerror.call(this); })()"></script>
		<script defer src="/scripts/game/chess/specialmove.js" onerror="htmlscript.callback_LoadingError(event)"
			onload="(() => { htmlscript.removeOnerror.call(this); })()"></script>
		<script defer src="/scripts/game/chess/copypastegame.js" onerror="htmlscript.callback_LoadingError(event)"
			onload="(() => { htmlscript.removeOnerror.call(this); })()"></script>
		<script defer src="/scripts/game/chess/invites.js" onerror="htmlscript.callback_LoadingError(event)"
			onload="(() => { htmlscript.removeOnerror.call(this); })()"></script>
        <script defer src="/scripts/game/rendering/statustext.js" onerror="htmlscript.callback_LoadingError(event)"
                onload="(() => { htmlscript.removeOnerror.call(this); })()"></script>
		<script defer src="/scripts/validation.js" onerror="htmlscript.callback_LoadingError(event)"
			onload="(() => { htmlscript.removeOnerror.call(this); })()"></script>
		<script defer src="/scripts/game/chess/insufficientmaterial.js" onerror="htmlscript.callback_LoadingError(event)"
			onload="(() => { htmlscript.removeOnerror.call(this); })()"></script>
=======

        <!-- Do not modify the next line under any circumstances. It is used by the HTMLScriptInjector.js as a reference point of where to add all other game scripts -->
        <script defer src="/scripts/validation.js" onerror="htmlscript.callback_LoadingError(event)" onload="(() => { htmlscript.removeOnerror.call(this); })()"></script>
        <!-- Our gamecode javascript references are injected here by HTMLScriptInjector.js before the server sends this html out -->
>>>>>>> 11632f08
    </head>
    <!-- The onload event listener to call main.start() is now within the htmlscript! -->
    <body>
        <header>
            <nav>
                <a href="/">
                    <p>Home</p>
                </a>
                <a href="/play">
                    <p class="currPage">Play</p>
                </a>
                <a href="/news">
                    <p>News</p>
                </a>
                <a href="/login" id="loginlink">
                    <p id="logintext">Log In</p>
                </a>
                <a href="/createaccount" id="createaccountlink">
                    <p id="createaccounttext">Create Account</p>
                </a>
            </nav>
        </header>
        <main>

            <!-- Loading Screen -->

            <div id="loading-animation" class="animation-container">
                <div id="loading-glow" class="loading-glow loadingGlowAnimation"></div>
                <span id="loading-text" class="loading-text pulsing">LOADING</span>
                <div id="loading-error" class="loading-error hidden">
                    <h1>ERROR</h1>
                    <p id="loading-error-text"></p>
                </div>
                <div class="checkerboard"></div>
            </div>

            <!-- The webgl context will render the game onto here -->
            <canvas id="game" class="hidden"></canvas>

            <div id="overlay" class="overlay">

                <!-- The external discord & game credits links on the title screen -->
                <div id="menu-external-links" class="menu-external-links hidden">
                    <!-- Discord icon, bottom left -->
                    <a href="https://discord.gg/NFWFGZeNh5" target="_blank" class="discord-icon">
                        <svg viewBox="0 -28.5 256 256" version="1.1" preserveAspectRatio="xMidYMid" fill="#000000"><g stroke-width="0"></g><g stroke-linecap="round" stroke-linejoin="round"></g><g> <g> <path d="M216.856339,16.5966031 C200.285002,8.84328665 182.566144,3.2084988 164.041564,0 C161.766523,4.11318106 159.108624,9.64549908 157.276099,14.0464379 C137.583995,11.0849896 118.072967,11.0849896 98.7430163,14.0464379 C96.9108417,9.64549908 94.1925838,4.11318106 91.8971895,0 C73.3526068,3.2084988 55.6133949,8.86399117 39.0420583,16.6376612 C5.61752293,67.146514 -3.4433191,116.400813 1.08711069,164.955721 C23.2560196,181.510915 44.7403634,191.567697 65.8621325,198.148576 C71.0772151,190.971126 75.7283628,183.341335 79.7352139,175.300261 C72.104019,172.400575 64.7949724,168.822202 57.8887866,164.667963 C59.7209612,163.310589 61.5131304,161.891452 63.2445898,160.431257 C105.36741,180.133187 151.134928,180.133187 192.754523,160.431257 C194.506336,161.891452 196.298154,163.310589 198.110326,164.667963 C191.183787,168.842556 183.854737,172.420929 176.223542,175.320965 C180.230393,183.341335 184.861538,190.991831 190.096624,198.16893 C211.238746,191.588051 232.743023,181.531619 254.911949,164.955721 C260.227747,108.668201 245.831087,59.8662432 216.856339,16.5966031 Z M85.4738752,135.09489 C72.8290281,135.09489 62.4592217,123.290155 62.4592217,108.914901 C62.4592217,94.5396472 72.607595,82.7145587 85.4738752,82.7145587 C98.3405064,82.7145587 108.709962,94.5189427 108.488529,108.914901 C108.508531,123.290155 98.3405064,135.09489 85.4738752,135.09489 Z M170.525237,135.09489 C157.88039,135.09489 147.510584,123.290155 147.510584,108.914901 C147.510584,94.5396472 157.658606,82.7145587 170.525237,82.7145587 C183.391518,82.7145587 193.761324,94.5189427 193.539891,108.914901 C193.539891,123.290155 183.391518,135.09489 170.525237,135.09489 Z" fill="#000000" fill-rule="nonzero"> </path> </g> </g></svg>
                    </a>

                    <a href="https://github.com/Infinite-Chess/infinitechess.org" target="_blank" class="github-icon">
                        <svg viewBox="0 0 98 96" xmlns="http://www.w3.org/2000/svg" fill="#000000"><g stroke-width="0"></g><g stroke-linecap="round" stroke-linejoin="round"></g><g> <g> <path fill-rule="evenodd" clip-rule="evenodd" d="M48.854 0C21.839 0 0 22 0 49.217c0 21.756 13.993 40.172 33.405 46.69 2.427.49 3.316-1.059 3.316-2.362 0-1.141-.08-5.052-.08-9.127-13.59 2.934-16.42-5.867-16.42-5.867-2.184-5.704-5.42-7.17-5.42-7.17-4.448-3.015.324-3.015.324-3.015 4.934.326 7.523 5.052 7.523 5.052 4.367 7.496 11.404 5.378 14.235 4.074.404-3.178 1.699-5.378 3.074-6.6-10.839-1.141-22.243-5.378-22.243-24.283 0-5.378 1.94-9.778 5.014-13.2-.485-1.222-2.184-6.275.486-13.038 0 0 4.125-1.304 13.426 5.052a46.97 46.97 0 0 1 12.214-1.63c4.125 0 8.33.571 12.213 1.63 9.302-6.356 13.427-5.052 13.427-5.052 2.67 6.763.97 11.816.485 13.038 3.155 3.422 5.015 7.822 5.015 13.2 0 18.905-11.404 23.06-22.324 24.283 1.78 1.548 3.316 4.481 3.316 9.126 0 6.6-.08 11.897-.08 13.526 0 1.304.89 2.853 3.316 2.364 19.412-6.52 33.405-24.935 33.405-46.691C97.707 22 75.788 0 48.854 0z" fill="#000"></path></g></g> </svg>     
                    </a>

                    <a href="/credits" class="credits">Credits</a>
                </div>

                <!-- Menu screen UI -->
                <div id="title" class="title hidden">
                    <h1>Infinite Chess</h1>
                    <button id="play" class="play titlebubble button">Play</button>
                    <button id="rules" class="rules titlebubble button">Guide</button>
                    <button id="board-editor" class="board-editor titlebubble button">Board Editor</button>
                </div>

                <!-- Guide -->
                <div id="guide" class="guide hidden">
                    <div class="guide-contents titlebubble">
                        <h1 class="center">Guide</h1>

                        <h2>Rules</h2>
                        <hr class="line-break">
                        <p>The rules to Infinite Chess are almost identical to classical chess, except the board is infinite in all directions! These are the only notes and changes you need to be aware of:</p>
                        <img data-src="/img/game/guide/promotionlines.png" class="img-promotionlines">
                        <ul>
                            <li>Pieces with sliding moves, such as the rooks, bishops, and queen, have no limit to how far they can move in one turn! As long as their path is unobstructed, you can move millions!</li>
                            <li>In the "Classical" default variant, white pawns promote at rank 8, and black pawns at rank 1. In this image, this is indicated by the thin black lines, they are faint, see if you can spot them! Pawns only need to reach the opposite line to promote, <em>not</em> cross it.</li>
                        </ul>
                        <p>Square notation is no longer described by the letter and rank number (i.e., a1), rather, each square is defined by a pair of x and y coordinates. The a1 square has become (1,1), and the h8 square has become (8,8). On desktop devices, the coordinate your mouse is over is displayed at the top of the screen.</p>
                        <p>All other rules are the same as in classical chess, such as checkmate, stalemate, 3-fold repetition, the 50-move rule, castling, en passant, etc.!</p>
                        <div class="clear-float"></div>
                        
                        <h2>Be Careful!</h2>
                        <hr class="line-break">
                        <img data-src="/img/game/guide/kingrookfork.png" class="img-kingrookfork">
                        <p>The openness of the infinite board means it is very easy to exploit forks, pins, and skewers. Your backside is often very vulnerable. Watch out for tactics like this! Be creative about forming protection for your king and rooks! Opening strategy is very different from classical chess.</p>
                        <p>Many other variants have been created with the aim of strengthening your backside.</p>
                        <div class="clear-float"></div>

                        <h2>Controls</h2>
                        <hr class="line-break">
                        <p>A lot of controls are intuitive, such as clicking and dragging the board to move around, and scrolling to zoom in and out, but let's take a look at the other controls you have at your disposal!</p>
                        <ul>
                            <li><strong>WASD</strong> to move around.</li>
                            <li><strong>Space</strong> and <strong>Shift</strong> to zoom in and out.</li>
                            <li><strong>Escape</strong> to pause the game.</li>
                            <img data-src="/img/game/guide/arrowindicators.png" class="img-arrowindicators">
                            <li><strong>Tab</strong> toggles the arrow indicators on the edges of the screen pointing to pieces off-screen. By default, this mode is set to "Defense", which shows an arrow for pieces that can move to your location from where they're at. But <strong>tab</strong> can switch this to mode "All", or "Off", of which "All" reveals all pieces on those orthogonals and diagonals, Whether they can move orthogonally or diagonally. This setting can also be toggled in the pause menu.
                            <li><strong>1</strong> will toggle "Edit Mode" in local games. This allows you to move any piece anywhere else on the board! Very useful for analyzing.</li>
                        </ul>
                        <p>Those are the major controls you need to know. But here are some extras if you ever find yourself needing them!</p>
                        <ul>
                            <li><strong>R</strong> will reset the rendering of the pieces. This is useful if they turn invisible. This glitch can happen if you move extreme distances (like 1e21).</li>
                            <li><strong>N</strong> will toggle the rendering of the navigation and game info bars, which can be useful for recording. Streaming and making videos on the game is welcome!</li>
                            <li><strong>M</strong> will toggle your FPS meter. This displays the number of times the game is updating per second, not always the number of frames rendered, as the game skips rendering when nothing visible has changed, to save compute.</li>
                            <li><strong>P</strong> will toggle icon-rendering. These are the clickable mini-pictures of the pieces when you zoom out far enough. In imported games with over 50,000 pieces this is automatically toggled off, as it is a performance throddler, but they can be toggled back on with <strong>P</strong>.</li>
                            <li><strong>`</strong>(backtick, or the same key as <strong>~</strong>) will toggle Debug mode.</li>
                        </ul>
                        <div class="clear-float"></div>

                        <h2>Fairy Pieces</h2>
                        <hr class="line-break">
                        <p>You already know what you need to know to play the default "Classical" variant. Fairy chess pieces are not used in conventional chess, but are incorporated into other variants! If you find yourself in a variant with some pieces you haven't seen before, let's learn how they work here!</p>
                        <div id="fairy-pieces" class="fairy-pieces">
                            <img data-src="/img/game/guide/fairy/chancellor.png" id="ch-img" class="img-fairymoveset">
                            <img data-src="/img/game/guide/fairy/archbishop.png" id="ar-img" class="img-fairymoveset hidden">
                            <img data-src="/img/game/guide/fairy/amazon.png" id="am-img" class="img-fairymoveset hidden">
                            <img data-src="/img/game/guide/fairy/guard.png" id="gu-img" class="img-fairymoveset hidden">
                            <img data-src="/img/game/guide/fairy/hawk.png" id="ha-img" class="img-fairymoveset hidden">
                            <img data-src="/img/game/guide/fairy/centaur.png" id="ce-img" class="img-fairymoveset hidden">
                            <img data-src="/img/game/guide/fairy/obstacle.png" id="ob-img" class="img-fairymoveset hidden">
                            <img data-src="/img/game/guide/fairy/void.png" id="vo-img" class="img-fairymoveset hidden">
                            <div class="fairy-card-container">
                                <div id="fairy-back" class="left-arrow opacity-0_25 unselectable">
                                    <svg viewBox="0 0 1024 1024" class="icon" version="1.1" xmlns="http://www.w3.org/2000/svg" fill="#000000" stroke="#000000" stroke-width="46.08"><g id="SVGRepo_bgCarrier" stroke-width="0"></g><g id="SVGRepo_tracerCarrier" stroke-linecap="round" stroke-linejoin="round"></g><g id="SVGRepo_iconCarrier"><path d="M768 903.232l-50.432 56.768L256 512l461.568-448 50.432 56.768L364.928 512z" fill="#000000"></path></g></svg>
                                </div>
                                <div id="fairy-card" class="fairy-card">
                                    <div class="space-1"></div>
                                    <div id="ch-desc" class="fairy-card-desc">
                                        <p class="fairy-card-title">Chancellor</p>
                                        <p class="fairy-card-description">Moves like a rook and a knight combined.</p>
                                    </div>
                                    <div id="ar-desc" class="fairy-card-desc hidden">
                                        <p class="fairy-card-title">Archbishop</p>
                                        <p class="fairy-card-description">Moves like a bishop and a knight combined.</p>
                                    </div>
                                    <div id="am-desc" class="fairy-card-desc hidden">
                                        <p class="fairy-card-title">Amazon</p>
                                        <p class="fairy-card-description">Moves like a queen and a knight combined. This is the strongest piece in the game!</p>
                                    </div>
                                    <div id="gu-desc" class="fairy-card-desc hidden">
                                        <p class="fairy-card-title">Guard</p>
                                        <p class="fairy-card-description">Moves like a king, except it is not susceptible to check or checkmate.</p>
                                    </div>
                                    <div id="ha-desc" class="fairy-card-desc hidden">
                                        <p class="fairy-card-title">Hawk</p>
                                        <p class="fairy-card-description">Leaps exactly 2 or 3 squares in any direction.</p>
                                    </div>
                                    <div id="ce-desc" class="fairy-card-desc hidden">
                                        <p class="fairy-card-title">Centaur</p>
                                        <p class="fairy-card-description">Moves like a knight and a guard combined.</p>
                                    </div>
                                    <div id="ob-desc" class="fairy-card-desc hidden">
                                        <p class="fairy-card-title">Obstacle</p>
                                        <p class="fairy-card-description">A neutral piece (not controlled by either player) that blocks movement, but can be captured.</p>
                                    </div>
                                    <div id="vo-desc" class="fairy-card-desc hidden">
                                        <p class="fairy-card-title">Void</p>
                                        <p class="fairy-card-description">A neutral piece (not controlled by either player) that represents the absence of board. Pieces may not move through or on top of it.</p>
                                    </div>
                                    <div class="space-2"></div>
                                </div>
                                <div id="fairy-forward"  class="right-arrow unselectable">
                                    <svg viewBox="0 0 1024 1024" class="icon" version="1.1" xmlns="http://www.w3.org/2000/svg" fill="#000000" stroke="#000000" stroke-width="46.08"><g stroke-width="0"></g><g stroke-linecap="round" stroke-linejoin="round"></g><g transform="scale(-1, 1) translate(-1035,0)"><path d="M768 903.232l-50.432 56.768L256 512l461.568-448 50.432 56.768L364.928 512z" fill="#000000"></path></g></svg>
                                </div>
                            </div>
                        </div>

                        <h2>Board Editing</h2>
                        <hr class="line-break">
                        <p>There is an external <a href="https://docs.google.com/spreadsheets/d/1Eo1SIo2esUijZ3LQzGy8QLKTOVh77DdDQuqEBILec9I/edit?usp=sharing" target="_blank">board editor</a> currently available on a public google sheet! It includes instructions for how to use it. This requires some basic google sheets knowledge. After setup, you will be able to create and import custom positions into the game via the "Paste Game" button in the options menu!</p>
                        <p>To play a custom position with a friend, have them join a private invite, then both of you paste the game code before you start playing!</p>
                        <p>An in-game board editor is still planned.</p>
                    </div>
                    <button id="guide-back" class="guide-back titlebubble button">Back</button>
                </div>

                <!-- Play selection -->
                <div id="play-selection" class="play-selection hidden">
                    <p id="play-name" class="play-name">Play - Online</p>
                    <button id="online" class="online titlebubble button">Online</button>
                    <button id="local" class="local titlebubble button">Local</button>
                    <button id="computer" class="computer titlebubble opacity-0_5 button">Computer</button>
                    <div class="game-options titlebubble">
                        <div class="options">
                            <div class="option-card">
                                <p>Variant</p>
                                <div class="option">
                                    <select id="option-variant" class="button">
                                        <option value="Classical">Classical</option>
                                        <option value="Classical+">Classical+</option>
                                        <option value="CoaIP">Chess on an Infinite Plane</option>
                                        <option value="Pawndard">Pawndard</option>
                                        <option value="Knighted Chess">Knighted Chess</option>
                                        <option value="Knightline">Knightline</option>
                                        <option value="Core">Core</option>
                                        <option value="Standarch">Standarch</option>
                                        <option value="Pawn Horde">Pawn Horde</option>
                                        <option value="Space Classic">Space Classic</option>
                                        <option value="Space">Space</option>
                                        <option value="Obstocean">Obstocean</option>
                                        <option value="Abundance">Abundance</option>
                                        <option value="Amazon Chandelier">Amazon Chandelier</option>
                                        <option value="Containment">Containment</option>
                                        <!-- <option value="Standarch - 3 Check">Standarch - 3 Check</option>
                                        <option value="CoaIP - 3 Check">Coaip - 3 Check</option> -->
                                        <option value="Classical - Limit 7">Classical - Limit 7</option>
                                        <option value="CoaIP - Limit 7">Coaip - Limit 7</option>
                                        <option value="Chess">Chess</option>
                                        <option value="Classical - KOTH">Experimental: Classical - KOTH</option>
                                        <option value="CoaIP - KOTH">Experimental: Coaip - KOTH</option>
                                        <option value="Omega">Showcase: Omega</option>
                                        <option value="Omega^2">Showcase: Omega^2</option>
                                        <option value="Omega^3">Showcase: Omega^3</option>
                                        <option value="Omega^4">Showcase: Omega^4</option>
                                    </select>
                                </div>
                            </div>
                            <div class="option-card">
                                <p>Clock</p>
                                <div class="option">
                                    <select id="option-clock" class="button">
                                        <option value="1+2">1m+2s</option>
                                        <option value="2+2">2m+2s</option>
                                        <option value="3+2">3m+2s</option>
                                        <option value="5+2">5m+2s</option>
                                        <option value="8+3">8m+3s</option>
                                        <option value="10+4" selected>10m+4s</option>
                                        <option value="12+5">12m+5s</option>
                                        <option value="15+6">15m+6s</option>
                                        <option value="20+8">20m+8s</option>
                                        <option value="25+10">25m+10s</option>
                                        <option value="30+15">30m+15s</option>
                                        <option value="40+20">40m+20s</option>
                                        <option value="0">Infinite Time</option>
                                    </select>
                                </div>
                            </div>
                            <div id="option-card-color" class="option-card">
                                <p>Color</p>
                                <div class="option">
                                    <select id="option-color" class="button">
                                        <option value="Random">Random</option>
                                        <option value="White">White</option>
                                        <option value="Black">Black</option>
                                    </select>
                                </div>
                            </div>
                            <div id="option-card-private" class="option-card">
                                <p>Private</p>
                                <div class="option">
                                    <select id="option-private" class="button">
                                        <option value="public">No</option>
                                        <option value="private">Yes</option>
                                    </select>
                                </div>
                            </div>
                            <div id="option-card-rated" class="option-card">
                                <p>Rated</p>
                                <div class="option">
                                    <select id="option-rated" class="button">
                                        <option value="Unrated">No</option>
                                    </select>
                                </div>
                            </div>
                        </div>
                        <div class="invite-list">
                            <p id="join-existing" class="join-existing">Join Existing - Active Games: </p>
                            <div id="our-invite"></div>
                            <div id="invites">
                                <!-- Example invite -->
                                <!-- <div class="invite">
                                    <div class="invite-child">Playername (elo)</div>
                                    <div class="invite-child">Standard</div>
                                    <div class="invite-child">15m+15s</div>
                                    <div class="invite-child">Random</div>
                                    <div class="invite-child">Unrated</div>
                                    <div class="invite-child accept">Accept</div>
                                </div> -->
                            </div>
                        </div>
                        <div id="join-private" class="join-private hidden">
                            <p>Private Invite:</p>
                            <input type="text" id="textbox-private" class="textbox-private" placeholder="Code" maxlength="5">
                            <button id="join-button" class="join-button">Join</button>
                        </div>
                        <div id="invite-code" class="invite-code hidden">
                            <p>Your Invite Code:</p>
                            <p id="invite-code-code" class="invite-code-code"></p>
                            <button id="copy-button" class="copy-button">Copy</button>
                        </div>
                    </div>
                    <button id="create-invite" class="create-invite titlebubble button">Create Invite</button>
                    <button id="play-back" class="play-back titlebubble button">Back</button>
                </div>

                <!-- Stats below navigation bar -->
                <!-- This is absolutely positioned. Our javascript will udate it's 'top' ruleset based
                on the height of the navigation bar. -->
                <div id="stats">
                    <p id="status-fps" class="status hidden"></p>
                    <p id="status-pieces-mesh" class="status hidden"></p>
                    <p id="status-rotate-mesh" class="status hidden"></p>
                    <p id="status-coords" class="status hidden"></p>
                    <p id="status-moves" class="status hidden"></p>
                </div>

                <!-- Navigation controls -->
                <div id="navigation" class="hidden unselectable">
                    <!-- Header navigation -->
                    <div class="navigation">
                        <div class="teleport">
                            <div class="buttoncontainer">
                                <div id="back" class="button tooltip-dr" data-tooltip="Undo transition">
                                    <svg viewBox="-1.68 -1.68 27.36 27.36" fill="none" stroke="#333" stroke-width="0.45600000000000007"><g stroke-width="0"></g><g stroke-linecap="round" stroke-linejoin="round"></g><g> <path fill-rule="evenodd" clip-rule="evenodd" d="M10.5303 5.46967C10.8232 5.76256 10.8232 6.23744 10.5303 6.53033L5.81066 11.25H20C20.4142 11.25 20.75 11.5858 20.75 12C20.75 12.4142 20.4142 12.75 20 12.75H5.81066L10.5303 17.4697C10.8232 17.7626 10.8232 18.2374 10.5303 18.5303C10.2374 18.8232 9.76256 18.8232 9.46967 18.5303L3.46967 12.5303C3.17678 12.2374 3.17678 11.7626 3.46967 11.4697L9.46967 5.46967C9.76256 5.17678 10.2374 5.17678 10.5303 5.46967Z" fill="#333"></path> </g></svg>
                                </div>
                            </div>
                            <div class="buttoncontainer">
                                <div id="expand" class="button tooltip-d" data-tooltip="Expand to fit all">
                                    <svg viewBox="-3.84 -3.84 31.68 31.68" fill="none"><g stroke-width="0"></g><g stroke-linecap="round" stroke-linejoin="round"></g><g><path d="M3 7C3 7.55228 2.55228 8 2 8C1.44772 8 1 7.55228 1 7V3C1 1.89543 1.89543 1 3 1H7C7.55228 1 8 1.44772 8 2C8 2.55228 7.55228 3 7 3H4.41421L10.7071 9.29289C11.0976 9.68342 11.0976 10.3166 10.7071 10.7071C10.3166 11.0976 9.68342 11.0976 9.29289 10.7071L3 4.41422V7Z" fill="#333"></path> <path d="M21 17C21 16.4477 21.4477 16 22 16C22.5523 16 23 16.4477 23 17V21C23 22.1046 22.1046 23 21 23H17C16.4477 23 16 22.5523 16 22C16 21.4477 16.4477 21 17 21H19.5858L13.2929 14.7071C12.9024 14.3166 12.9024 13.6834 13.2929 13.2929C13.6834 12.9024 14.3166 12.9024 14.7071 13.2929L21 19.5858V17Z" fill="#333"></path> <path d="M21 7C21 7.55228 21.4477 8 22 8C22.5523 8 23 7.55228 23 7V3C23 1.89543 22.1046 1 21 1H17C16.4477 1 16 1.44772 16 2C16 2.55228 16.4477 3 17 3H19.5858L13.2929 9.29289C12.9024 9.68342 12.9024 10.3166 13.2929 10.7071C13.6834 11.0976 14.3166 11.0976 14.7071 10.7071L21 4.41421V7Z" fill="#333"></path> <path d="M3 17C3 16.4477 2.55228 16 2 16C1.44772 16 1 16.4477 1 17V21C1 22.1046 1.89543 23 3 23H7C7.55228 23 8 22.5523 8 22C8 21.4477 7.55228 21 7 21H4.41421L10.7071 14.7071C11.0976 14.3166 11.0976 13.6834 10.7071 13.2929C10.3166 12.9024 9.68342 12.9024 9.29289 13.2929L3 19.5858V17Z" fill="#333"></path> </g></svg>
                                </div>
                            </div>
                            <div class="buttoncontainer">
                                <div id="recenter" class="button tooltip-d" data-tooltip="Recenter">
                                    <svg fill="#333" viewBox="-59.11 -59.11 610.81 610.81" stroke="#333" stroke-width="0.0049258900000000005"><g><path d="M468.467,222.168h-28.329c-9.712-89.679-80.46-161.18-169.71-172.258V24.135c0-13.338-10.791-24.134-24.134-24.134 c-13.311,0-24.117,10.796-24.117,24.134V49.91C132.924,60.988,62.177,132.488,52.482,222.168H24.153 C10.806,222.168,0,232.964,0,246.286c0,13.336,10.806,24.132,24.153,24.132h29.228c12.192,86.816,81.551,155.4,168.797,166.229 v31.804c0,13.336,10.806,24.135,24.117,24.135c13.343,0,24.134-10.799,24.134-24.135v-31.804 c87.228-10.829,156.607-79.413,168.775-166.229h29.264c13.33,0,24.122-10.796,24.122-24.132 C492.589,232.964,481.797,222.168,468.467,222.168z M246.294,398.093c-85.345,0-154.804-69.453-154.804-154.813 c0-85.363,69.459-154.813,154.804-154.813c85.376,0,154.823,69.45,154.823,154.813 C401.117,328.639,331.671,398.093,246.294,398.093z"></path> <path d="M246.294,176.93c-36.628,0-66.34,29.704-66.34,66.349c0,36.635,29.711,66.349,66.34,66.349 c36.66,0,66.34-29.713,66.34-66.349C312.634,206.635,282.955,176.93,246.294,176.93z"></path></g></svg>
                                </div>
                            </div>
                        </div>
                        <div class="coords selectable" >
                            <div id="position">
                                <div class="x">X: <spam id='x'></spam></div>
                                <div class="y">Y: <spam id='y'></spam></div>
                            </div>
                        </div>
                        <div class="right-nav">
                            <div class="buttoncontainer">
                                <div id="move-left" class="button opacity-0_5 tooltip-d" data-tooltip="Rewind move">
                                    <svg fill="#333" viewBox="-15.84 -15.84 55.68 55.68" stroke="#333" stroke-width="2.4"><g stroke-width="0"></g><g stroke-linecap="round" stroke-linejoin="round"></g><g><path d="m4.431 12.822 13 9A1 1 0 0 0 19 21V3a1 1 0 0 0-1.569-.823l-13 9a1.003 1.003 0 0 0 0 1.645z"></path></g></svg>
                                </div>
                            </div>
                            <div class="buttoncontainer">
                                <div id="move-right" class="button opacity-0_5 tooltip-d" data-tooltip="Forward move">
                                    <svg fill="#333" viewBox="-15.84 -15.84 55.68 55.68" stroke="#333" stroke-width="2.4">
                                        <g transform="scale(-1, 1) translate(-25.16, 0)">
                                          <path d="m4.431 12.822 13 9A1 1 0 0 0 19 21V3a1 1 0 0 0-1.569-.823l-13 9a1.003 1.003 0 0 0 0 1.645z"></path>
                                        </g>
                                      </svg>
                                </div>
                            </div>
                            <div class="buttoncontainer">
                                <div id="pause" class="button tooltip-d" data-tooltip="Pause">
                                    <svg viewBox="-2.5 -2.5 29 29" version="1.2" fill="#333" stroke-width="2.4"><g stroke="#000000" stroke-width="2" stroke-linecap="round" stroke-linejoin="round"><path d="M4 6H20M4 12H20M4 18H20"></path></g></svg>
                                </div>
                            </div>
                        </div>
                    </div>

                    <!-- Game info, clocks, player names, whos turn -->
                    <div id="footer" class="footer">
                        <div id="timer-container-white" class="timerwhitecontainer">
                            <div id="timer-white" class="timerwhite">10:00</div>
                        </div>
                        <div id="playerwhite" class="playerwhite">Player white</div>
                        <div class="whosturn">
                            <div id="dot" class="dotwhite"></div>
                            <div id="whosturn">White to move</div>
                        </div>
                        <div id="playerblack" class="playerblack">Player black</div>
                        <div id="timer-container-black" class="timerblackcontainer">
                            <div id="timer-black" class="timerblack">10:00</div>
                        </div>
                    </div>
                </div>

                <!-- Promotion UI -->
                <div id="promote" class="center hidden">
                    <div id="promotewhite" class="promotecolor">
                        <!--                                                                "amazonsW" MUST remain the 2nd class! -->
                        <div id="amazonsW" class="promotepiececontainer hidden"><div class="promotepiece amazonsW button"></div></div>
                        <div id="queensW" class="promotepiececontainer hidden"><div class="promotepiece queensW button"></div></div>
                        <div id="knightridersW" class="promotepiececontainer hidden"><div class="promotepiece knightridersW button"></div></div>
                        <div id="chancellorsW" class="promotepiececontainer hidden"><div class="promotepiece chancellorsW button"></div></div>
                        <div id="archbishopsW" class="promotepiececontainer hidden"><div class="promotepiece archbishopsW button"></div></div>
                        <div id="rooksW" class="promotepiececontainer hidden"><div class="promotepiece rooksW button"></div></div>
                        <div id="bishopsW" class="promotepiececontainer hidden"><div class="promotepiece bishopsW button"></div></div>
                        <div id="rosesW" class="promotepiececontainer hidden"><div class="promotepiece rosesW button"></div></div>
                        <div id="hawksW" class="promotepiececontainer hidden"><div class="promotepiece hawksW button"></div></div>
                        <div id="giraffesW" class="promotepiececontainer hidden"><div class="promotepiece giraffesW button"></div></div>
                        <div id="zebrasW" class="promotepiececontainer hidden"><div class="promotepiece zebrasW button"></div></div>
                        <div id="camelsW" class="promotepiececontainer hidden"><div class="promotepiece camelsW button"></div></div>
                        <div id="centaursW" class="promotepiececontainer hidden"><div class="promotepiece centaursW button"></div></div>
                        <div id="knightsW" class="promotepiececontainer hidden"><div class="promotepiece knightsW button"></div></div>
                        <div id="guardsW" class="promotepiececontainer hidden"><div class="promotepiece guardsW button"></div></div>
                    </div>
                    <div id="promoteblack" class="promotecolor">
                        <div id="amazonsB" class="promotepiececontainer hidden"><div class="promotepiece amazonsB button"></div></div>
                        <div id="queensB" class="promotepiececontainer hidden"><div class="promotepiece queensB button"></div></div>
                        <div id="knightridersB" class="promotepiececontainer hidden"><div class="promotepiece knightridersB button"></div></div>
                        <div id="chancellorsB" class="promotepiececontainer hidden"><div class="promotepiece chancellorsB button"></div></div>
                        <div id="archbishopsB" class="promotepiececontainer hidden"><div class="promotepiece archbishopsB button"></div></div>
                        <div id="rooksB" class="promotepiececontainer hidden"><div class="promotepiece rooksB button"></div></div>
                        <div id="bishopsB" class="promotepiececontainer hidden"><div class="promotepiece bishopsB button"></div></div>
                        <div id="rosesB" class="promotepiececontainer hidden"><div class="promotepiece rosesB button"></div></div>
                        <div id="hawksB" class="promotepiececontainer hidden"><div class="promotepiece hawksB button"></div></div>
                        <div id="giraffesB" class="promotepiececontainer hidden"><div class="promotepiece giraffesB button"></div></div>
                        <div id="zebrasB" class="promotepiececontainer hidden"><div class="promotepiece zebrasB button"></div></div>
                        <div id="camelsB" class="promotepiececontainer hidden"><div class="promotepiece camelsB button"></div></div>
                        <div id="centaursB" class="promotepiececontainer hidden"><div class="promotepiece centaursB button"></div></div>
                        <div id="knightsB" class="promotepiececontainer hidden"><div class="promotepiece knightsB button"></div></div>
                        <div id="guardsB" class="promotepiececontainer hidden"><div class="promotepiece guardsB button"></div></div>
                    </div>
                </div>

                <!-- Pause UI -->
                <div id="pauseUI" class="pauseUI hidden">
                    <p class="paused">Paused</p>
                    <button id="resume" class="resume button">Resume</button>
                    <button id="togglepointers" class="togglepointers button">Arrows: Defense</button>
                    <button id="toggleperspective" class="toggleperspective button">Perspective: Off</button>
                    <button id="copygame" class="copygame button">Copy Game</button>
                    <button id="pastegame" class="pastegame button">Paste Game</button>
                    <button id="mainmenu" class="mainmenu button">Main Menu</button>
                </div>

                <!-- Status message -->
                <div id="statusmessage" class="statusmessage hidden">
                    <p id="statustext" class="statustext"></p>
                </div>
                
            </div>

			<!-- The board editor -->
			<div id="editor" class="hidden">
				<canvas id="editor-board"></canvas>
				<div id="editor-top-bar">
					
				</div>
				<!-- the sidebar -->
				<div id="editor-sidebar">
					<div id="editor-pointer-modes">
						<div id="editor-pointer-selection-modes">
							<div id="editor-pointer-mode-single-selection" class="editor-pointer-mode editor-selected-pointer-mode">Sng</div>
							<div id="editor-pointer-mode-drag-selection" class="editor-pointer-mode">Drg</div>
							<div id="editor-pointer-mode-directional-selection" class="editor-pointer-mode">Dir</div>
						</div>
						<div id="editor-pointer-mode-pieces">
							<div id="editor-pointer-mode-pieces-white">
								<div id="editor-pointer-mode-kingW" class="editor-pointer-mode editor-pointer-mode-piece" style="background-image: url('/img/pieces/wk.svg');"></div>
								<div id="editor-pointer-mode-queenW" class="editor-pointer-mode editor-pointer-mode-piece" style="background-image: url('/img/pieces/wq.svg');"></div>
								<div id="editor-pointer-mode-rookW" class="editor-pointer-mode editor-pointer-mode-piece" style="background-image: url('/img/pieces/wr.svg');"></div>
								<div id="editor-pointer-mode-bishopW" class="editor-pointer-mode editor-pointer-mode-piece" style="background-image: url('/img/pieces/wb.svg');"></div>
								<div id="editor-pointer-mode-knightW" class="editor-pointer-mode editor-pointer-mode-piece" style="background-image: url('/img/pieces/wn.svg');"></div>
								<div id="editor-pointer-mode-pawnW" class="editor-pointer-mode editor-pointer-mode-piece" style="background-image: url('/img/pieces/wp.svg');"></div>
							</div>
							<div id="editor-pointer-mode-pieces-black">
								<div id="editor-pointer-mode-kingB" class="editor-pointer-mode editor-pointer-mode-piece" style="background-image: url('/img/pieces/bk.svg');"></div>
								<div id="editor-pointer-mode-queenB" class="editor-pointer-mode editor-pointer-mode-piece" style="background-image: url('/img/pieces/bq.svg');"></div>
								<div id="editor-pointer-mode-rookB" class="editor-pointer-mode editor-pointer-mode-piece" style="background-image: url('/img/pieces/br.svg');"></div>
								<div id="editor-pointer-mode-bishopB" class="editor-pointer-mode editor-pointer-mode-piece" style="background-image: url('/img/pieces/bb.svg');"></div>
								<div id="editor-pointer-mode-knightB" class="editor-pointer-mode editor-pointer-mode-piece" style="background-image: url('/img/pieces/bn.svg');"></div>
								<div id="editor-pointer-mode-pawnB" class="editor-pointer-mode editor-pointer-mode-piece" style="background-image: url('/img/pieces/bp.svg');"></div>
							</div>
						</div>
						<div id="editor-pointer-deletion-modes">
							<div id="editor-pointer-mode-single-deletion" class="editor-pointer-mode">DELETION</div>
							<div id="editor-pointer-deletion-modes-menu-btn">:</div>
						</div>
					</div>
				</div>
			</div>

            <!-- Game images -->
            <img id="tiles" src="/img/game/tiles/tiles.png" width="0" onerror="htmlscript.callback_LoadingError(event)" onload="(() => { htmlscript.removeOnerror.call(this); })()">
            <img id="tilesGrey78" src="/img/game/tiles/tilesGrey78.png" width="0" onerror="htmlscript.callback_LoadingError(event)" onload="(() => { htmlscript.removeOnerror.call(this); })()">
            <!-- This transparent tiles texture gives us freedom of color, but the moiré effect is heavier -->
            <img id="tiles256" src="/img/game/tiles/tiles256.png" width="0" onerror="htmlscript.callback_LoadingError(event)" onload="(() => { htmlscript.removeOnerror.call(this); })()">
            <img id="spritesheet" src="/img/game/spritesheet64_cburnett.png" width="0" onerror="htmlscript.callback_LoadingError(event)" onload="(() => { htmlscript.removeOnerror.call(this); })()">
        </main>
    </body>
</html><|MERGE_RESOLUTION|>--- conflicted
+++ resolved
@@ -17,9 +17,7 @@
         <!-- Custom fonts: Merriweather, Open Sans -->
         <link href="https://fonts.googleapis.com/css2?family=Merriweather:ital,wght@0,400;0,700;0,900;1,400;1,900&family=Open+Sans:ital,wght@0,400;0,700;0,800;1,400;1,700;1,800&display=swap" rel="stylesheet">
         <!-- Preloads so that when elements inherit new css properties, we don't have to wait to fetch the resource -->
-        <link rel="preload" href="/img/game/promotions.png" as="image" onerror="htmlscript.callback_LoadingError(event)" onload="(() => { htmlscript.removeOnerror.call(this); })()">
-<<<<<<< HEAD
-		
+        <link rel="preload" href="/img/game/promotions.png" as="image" onerror="htmlscript.callback_LoadingError(event)" onload="(() => { htmlscript.removeOnerror.call(this); })()">		
 		<script defer src="/scripts/game/display/input.js" onerror="htmlscript.callback_LoadingError(event)"
 			onload="(() => { htmlscript.removeOnerror.call(this); })()"></script>
 		<script defer src="/scripts/game/display/websocket.js" onerror="htmlscript.callback_LoadingError(event)"
@@ -160,12 +158,9 @@
 			onload="(() => { htmlscript.removeOnerror.call(this); })()"></script>
 		<script defer src="/scripts/game/chess/insufficientmaterial.js" onerror="htmlscript.callback_LoadingError(event)"
 			onload="(() => { htmlscript.removeOnerror.call(this); })()"></script>
-=======
-
         <!-- Do not modify the next line under any circumstances. It is used by the HTMLScriptInjector.js as a reference point of where to add all other game scripts -->
         <script defer src="/scripts/validation.js" onerror="htmlscript.callback_LoadingError(event)" onload="(() => { htmlscript.removeOnerror.call(this); })()"></script>
         <!-- Our gamecode javascript references are injected here by HTMLScriptInjector.js before the server sends this html out -->
->>>>>>> 11632f08
     </head>
     <!-- The onload event listener to call main.start() is now within the htmlscript! -->
     <body>
