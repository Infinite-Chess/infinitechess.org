<!DOCTYPE html>
<html lang="<%=language%>" dir="<%=t('direction')%>" >
    <head>
        <script>
            const translations = <%-JSON.stringify({
                ...t('play.javascript', {returnObjects: true}),
                ...t('play.play-menu', {returnObjects: true})
            })%>;
        </script>
        <!-- Do not modify the next line under any circumstances!! It is used by build.js as a reference point of where to inject js -->
        <!-- htmlscript inject here -->

        <meta charset="utf-8" />
        <meta http-equiv="x-ua-compatible" content="ie=edge" />
        <meta name="viewport" content="width=device-width, initial-scale=1, user-scalable = no" />
        <title><%=t('play.title')%></title>
        <link rel='stylesheet' href='/css/header.css'>
        <link rel='stylesheet' href='/css/play.css' onerror="htmlscript.callback_LoadingError(event)" onload="htmlscript.removeOnerror.call(this);"> <!-- NEEDS TO BE ABOVE JAVASCRIPT-INJECTED STYLINGS SO THAT TAKES PRECEDENCE -->
        <link rel="icon" href="/img/favicon-light.png" media="(prefers-color-scheme: light)" />
        <link rel="icon" href="/img/favicon-dark.png" media="(prefers-color-scheme: dark)" id="favicon" />
        <!-- Custom fonts: Merriweather, Open Sans -->
        <link href="https://fonts.googleapis.com/css2?family=Merriweather:ital,wght@0,400;0,700;0,900;1,400;1,900&family=Open+Sans:ital,wght@0,400;0,700;0,800;1,400;1,700;1,800&display=swap" rel="stylesheet">
        <script defer src="/scripts/esm/game/main.js" type="module" onerror="htmlscript.callback_LoadingError(event)" onload="(() => { htmlscript.removeOnerror.call(this); })()"></script>
        <!-- Javascript will add future styles in here. NEEDS TO BE BELOW OTHER STYLESHEET SO THIS TAKES PRECEDENCE -->
        <style id="style"></style>
    </head>
    <body>
        <%- include(`${viewsfolder}/components/header`, {t:t, languages:languages, language:language}) %>
        <main>

            <!-- Left vertical bar of Board Editor -->
            <div id="editor-menu" class="editor-menu unselectable hidden">
                <div id="editor-tools" class="editor-tools">
                    <div data-tool="clearall">Clear all</div>
                    <div data-tool="load">Load</div>
                    <div data-tool="save">Save</div>
                    <div data-tool="normal" class="active">Normal</div>
                    <div data-tool="placer">Placer</div>
                    <div data-tool="eraser">Eraser</div>
                    <div data-tool="selector">Selector</div>
                    <div data-tool="gamerules">Game Rules</div>
                    <div data-tool="specialrights">Special Rights</div>
                    <div data-tool="color" id="editor-dot" class="dot"></div>
                </div>
                <div id="editor-pieceTypes"></div>
                <div id="editor-neutralTypes" class="editor-types"></div>
            </div>

            <!-- Entire board UI, including loading screen, canvas and overlay -->
            <div id="boardUI">

                <!-- Loading Screen -->

                <div id="loading-animation" class="animation-container">
                    <div id="loading-glow" class="loading-glow loadingGlowAnimation"></div>
                    <span id="loading-text" class="loading-text pulsing"><%=t('play.loading')%></span>
                    <div id="loading-error" class="loading-error hidden">
                        <h1><%=t('play.error')%></h1>
                        <p id="loading-error-text"></p>
                    </div>
                    <div class="checkerboard"></div>
                </div>

                <!-- The webgl context will render the game onto here -->
                <canvas id="game"></canvas>

                <!-- The spinny pawn loading animation when a game is loading,
                while the svgs are being requested and spritesheet generated -->
                <div class="game-loading-screen transparent">
                    <svg class="svg-pawn spinny-pawn"><use href="#svg-pawn"></use></svg>
                    <div class="loading-error hidden">
                        <h1><%=t('play.error')%></h1>
                        <p class="loading-error-text"></p>
                    </div>
                </div>

                <div id="overlay" class="overlay">

                    <!-- The external discord & game credits links on the title screen -->
                    <div id="menu-external-links" class="menu-external-links hidden">
                        <!-- Discord icon, bottom left -->
                        <a href="https://discord.gg/NFWFGZeNh5" target="_blank" class="discord-icon">
                            <svg viewBox="0 -28.5 256 256" version="1.1" preserveAspectRatio="xMidYMid" fill="#000000"><g stroke-width="0"></g><g stroke-linecap="round" stroke-linejoin="round"></g><g> <g> <path d="M216.856339,16.5966031 C200.285002,8.84328665 182.566144,3.2084988 164.041564,0 C161.766523,4.11318106 159.108624,9.64549908 157.276099,14.0464379 C137.583995,11.0849896 118.072967,11.0849896 98.7430163,14.0464379 C96.9108417,9.64549908 94.1925838,4.11318106 91.8971895,0 C73.3526068,3.2084988 55.6133949,8.86399117 39.0420583,16.6376612 C5.61752293,67.146514 -3.4433191,116.400813 1.08711069,164.955721 C23.2560196,181.510915 44.7403634,191.567697 65.8621325,198.148576 C71.0772151,190.971126 75.7283628,183.341335 79.7352139,175.300261 C72.104019,172.400575 64.7949724,168.822202 57.8887866,164.667963 C59.7209612,163.310589 61.5131304,161.891452 63.2445898,160.431257 C105.36741,180.133187 151.134928,180.133187 192.754523,160.431257 C194.506336,161.891452 196.298154,163.310589 198.110326,164.667963 C191.183787,168.842556 183.854737,172.420929 176.223542,175.320965 C180.230393,183.341335 184.861538,190.991831 190.096624,198.16893 C211.238746,191.588051 232.743023,181.531619 254.911949,164.955721 C260.227747,108.668201 245.831087,59.8662432 216.856339,16.5966031 Z M85.4738752,135.09489 C72.8290281,135.09489 62.4592217,123.290155 62.4592217,108.914901 C62.4592217,94.5396472 72.607595,82.7145587 85.4738752,82.7145587 C98.3405064,82.7145587 108.709962,94.5189427 108.488529,108.914901 C108.508531,123.290155 98.3405064,135.09489 85.4738752,135.09489 Z M170.525237,135.09489 C157.88039,135.09489 147.510584,123.290155 147.510584,108.914901 C147.510584,94.5396472 157.658606,82.7145587 170.525237,82.7145587 C183.391518,82.7145587 193.761324,94.5189427 193.539891,108.914901 C193.539891,123.290155 183.391518,135.09489 170.525237,135.09489 Z" fill="#000000" fill-rule="nonzero"> </path> </g> </g></svg>
                        </a>

                        <a href="https://github.com/Infinite-Chess/infinitechess.org" target="_blank" class="github-icon">
                            <svg viewBox="0 0 98 96" xmlns="http://www.w3.org/2000/svg" fill="#000000"><g stroke-width="0"></g><g stroke-linecap="round" stroke-linejoin="round"></g><g> <g> <path fill-rule="evenodd" clip-rule="evenodd" d="M48.854 0C21.839 0 0 22 0 49.217c0 21.756 13.993 40.172 33.405 46.69 2.427.49 3.316-1.059 3.316-2.362 0-1.141-.08-5.052-.08-9.127-13.59 2.934-16.42-5.867-16.42-5.867-2.184-5.704-5.42-7.17-5.42-7.17-4.448-3.015.324-3.015.324-3.015 4.934.326 7.523 5.052 7.523 5.052 4.367 7.496 11.404 5.378 14.235 4.074.404-3.178 1.699-5.378 3.074-6.6-10.839-1.141-22.243-5.378-22.243-24.283 0-5.378 1.94-9.778 5.014-13.2-.485-1.222-2.184-6.275.486-13.038 0 0 4.125-1.304 13.426 5.052a46.97 46.97 0 0 1 12.214-1.63c4.125 0 8.33.571 12.213 1.63 9.302-6.356 13.427-5.052 13.427-5.052 2.67 6.763.97 11.816.485 13.038 3.155 3.422 5.015 7.822 5.015 13.2 0 18.905-11.404 23.06-22.324 24.283 1.78 1.548 3.316 4.481 3.316 9.126 0 6.6-.08 11.897-.08 13.526 0 1.304.89 2.853 3.316 2.364 19.412-6.52 33.405-24.935 33.405-46.691C97.707 22 75.788 0 48.854 0z" fill="#000"></path></g></g> </svg>     
                        </a>

                        <a href="/credits?lng=<%= language %>" class="credits"><%=t('play.main-menu.credits')%></a>
                    </div>

                    <!-- Menu screen UI -->
                    <div id="title" class="title hidden">
                        <h1>Infinite Chess</h1>
                        <button id="play" class="play titlebubble button"><%=t('play.main-menu.play')%></button>
                        <button id="practice" class="practice titlebubble button"><%=t('play.main-menu.practice')%></button>
                        <button id="rules" class="rules titlebubble button"><%=t('play.main-menu.guide')%></button>
                        <!-- <button id="board-editor" class="board-editor titlebubble button opacity-0_5"><%=t('play.main-menu.editor')%></button> -->
                        <!-- ENABLE WHEN board editor is ready -->
                        <button id="board-editor" class="board-editor titlebubble button"><%=t('play.main-menu.editor')%></button>
                    </div>

                    <!-- Guide -->
                    <div id="guide" class="guide hidden">
                        <div class="guide-contents titlebubble">
                            <h1 class="center"><%=t('play.guide.title')%></h1>

                            <h2><%=t('play.guide.rules')%></h2>
                            <hr class="line-break">
                            <p><%=t('play.guide.rules_paragraphs.0')%></p>
                            <picture>
                                <source srcset="/img/game/guide/promotionlines.avif" type="image/avif" />
                                <source srcset="/img/game/guide/promotionlines.webp" type="image/webp" />
                                <img loading="lazy" src="/img/game/guide/promotionlines.png" class="img-promotionlines">
                            </picture>
                            <ul>
                                <li><%=t('play.guide.rules_paragraphs.1')%></li>
                                <li><%=t('play.guide.rules_paragraphs.2.0')%><em><%=t('play.guide.rules_paragraphs.2.1')%></em><%=t('play.guide.rules_paragraphs.2.2')%></li>
                            </ul>
                            <p><%=t('play.guide.rules_paragraphs.3')%></p>
                            <p><%=t('play.guide.rules_paragraphs.4')%></p>
                            <div class="clear-float"></div>
                            
                            <h2><%=t('play.guide.careful_heading')%></h2>
                            <hr class="line-break">
                            <picture>
                                <source srcset="/img/game/guide/kingrookfork.avif" type="image/avif" />
                                <source srcset="/img/game/guide/kingrookfork.webp" type="image/webp" />
                                <img loading="lazy" src="/img/game/guide/kingrookfork.png" class="img-kingrookfork">
                            </picture>
                            <p><%=t('play.guide.careful_paragraphs.0')%></p>
                            <p><%=t('play.guide.careful_paragraphs.1')%></p>
                            <div class="clear-float"></div>

                            <h2><%=t('play.guide.controls_heading')%></h2>
                            <hr class="line-break">
                            <p><%=t('play.guide.controls_paragraph')%></p>
                            <ul>
                                <li><strong>WASD</strong><%=t('play.guide.keybinds.0')%></li>
                                <li><strong><%=t('play.guide.keybinds.1.0')%></strong><%=t('play.guide.keybinds.1.1')%><strong><%=t('play.guide.keybinds.1.2')%></strong><%=t('play.guide.keybinds.1.3')%></li>
                                <li><strong><%=t('play.guide.keybinds.2.0')%></strong><%=t('play.guide.keybinds.2.1')%></li>
                                <picture>
                                    <source srcset="/img/game/guide/arrowindicators.avif" type="image/avif" />
                                    <source srcset="/img/game/guide/arrowindicators.webp" type="image/webp" />
                                    <img loading="lazy" src="/img/game/guide/arrowindicators.png" class="img-arrowindicators">
                                </picture>
                                <li><strong><%=t('play.guide.keybinds.3.0')%></strong><%=t('play.guide.keybinds.3.1')%><strong><%=t('play.guide.keybinds.3.2')%></strong><%=t('play.guide.keybinds.3.3')%></li>
                                <li><strong><%=t('play.guide.keybinds.4.0')%></strong><%=t('play.guide.keybinds.4.1')%></li>
                                <li><strong>1</strong><%=t('play.guide.keybinds.5')%></li>
                            </ul>
                            <p><%=t('play.guide.controls_paragraph2')%></p>
                            <ul>
                                <li><strong>R</strong><%=t('play.guide.keybinds_extra.0')%></li>
                                <li><strong>N</strong><%=t('play.guide.keybinds_extra.1')%></li>
                                <li><strong>M</strong><%=t('play.guide.keybinds_extra.2')%></li>
                                <li><strong>P</strong><%=t('play.guide.keybinds_extra.3')%><strong>P</strong>.</li>
                                <li><strong>`</strong><%=t('play.guide.keybinds_extra.4.0')%><strong>~</strong><%=t('play.guide.keybinds_extra.4.1')%></li>
                            </ul>
                            <div class="clear-float"></div>

                            <h2><%=t('play.guide.fairy_heading')%></h2>
                            <hr class="line-break">
                            <p><%=t('play.guide.fairy_paragraph')%></p>
                            <div id="fairy-pieces" class="fairy-pieces">
                                <picture id="ch-img" class="img-fairymoveset">
                                    <source srcset="/img/game/guide/fairy/chancellor.avif" type="image/avif" />
                                    <source srcset="/img/game/guide/fairy/chancellor.webp" type="image/webp" />
                                    <img loading="lazy" src="/img/game/guide/fairy/chancellor.png">
                                </picture>
                                <picture id="ar-img" class="img-fairymoveset hidden">
                                    <source srcset="/img/game/guide/fairy/archbishop.avif" type="image/avif" />
                                    <source srcset="/img/game/guide/fairy/archbishop.webp" type="image/webp" />
                                    <img loading="lazy" src="/img/game/guide/fairy/archbishop.png">
                                </picture>
                                <picture id="am-img" class="img-fairymoveset hidden">
                                    <source srcset="/img/game/guide/fairy/amazon.avif" type="image/avif" />
                                    <source srcset="/img/game/guide/fairy/amazon.webp" type="image/webp" />
                                    <img loading="lazy" src="/img/game/guide/fairy/amazon.png">
                                </picture>
                                <picture id="gu-img" class="img-fairymoveset hidden">
                                    <source srcset="/img/game/guide/fairy/guard.avif" type="image/avif" />
                                    <source srcset="/img/game/guide/fairy/guard.webp" type="image/webp" />
                                    <img loading="lazy" src="/img/game/guide/fairy/guard.png">
                                </picture>
                                <picture id="ha-img" class="img-fairymoveset hidden">
                                    <source srcset="/img/game/guide/fairy/hawk.avif" type="image/avif" />
                                    <source srcset="/img/game/guide/fairy/hawk.webp" type="image/webp" />
                                    <img loading="lazy" src="/img/game/guide/fairy/hawk.png">
                                </picture>
                                <picture id="ce-img" class="img-fairymoveset hidden">
                                    <source srcset="/img/game/guide/fairy/centaur.avif" type="image/avif" />
                                    <source srcset="/img/game/guide/fairy/centaur.webp" type="image/webp" />
                                    <img loading="lazy" src="/img/game/guide/fairy/centaur.png">
                                </picture>
                                <picture id="nr-img" class="img-fairymoveset hidden">
                                    <source srcset="/img/game/guide/fairy/knightrider.avif" type="image/avif" />
                                    <source srcset="/img/game/guide/fairy/knightrider.webp" type="image/webp" />
                                    <img loading="lazy" src="/img/game/guide/fairy/knightrider.png">
                                </picture>
                                <picture id="hu-img" class="img-fairymoveset hidden">
                                    <source srcset="/img/game/guide/fairy/huygen.avif" type="image/avif" />
                                    <source srcset="/img/game/guide/fairy/huygen.webp" type="image/webp" />
                                    <img loading="lazy" src="/img/game/guide/fairy/huygen.png">
                                </picture>
                                <picture id="ob-img" class="img-fairymoveset hidden">
                                    <source srcset="/img/game/guide/fairy/obstacle.avif" type="image/avif" />
                                    <source srcset="/img/game/guide/fairy/obstacle.webp" type="image/webp" />
                                    <img loading="lazy" src="/img/game/guide/fairy/obstacle.png">
                                </picture>
                                <picture id="vo-img" class="img-fairymoveset hidden">
                                    <source srcset="/img/game/guide/fairy/void.avif" type="image/avif" />
                                    <source srcset="/img/game/guide/fairy/void.webp" type="image/webp" />
                                    <img loading="lazy" src="/img/game/guide/fairy/void.png">
                                </picture>
                                <div class="fairy-card-container">
                                    <div id="fairy-back" class="left-arrow opacity-0_25 unselectable">
                                        <svg viewBox="0 0 1024 1024" class="icon" version="1.1" xmlns="http://www.w3.org/2000/svg" fill="#000000" stroke="#000000" stroke-width="46.08"><g id="SVGRepo_bgCarrier" stroke-width="0"></g><g id="SVGRepo_tracerCarrier" stroke-linecap="round" stroke-linejoin="round"></g><g id="SVGRepo_iconCarrier"><path d="M768 903.232l-50.432 56.768L256 512l461.568-448 50.432 56.768L364.928 512z" fill="#000000"></path></g></svg>
                                    </div>
                                    <div id="fairy-card" class="fairy-card">
                                        <div class="space-1"></div>
                                        <div id="ch-desc" class="fairy-card-desc">
                                            <p class="fairy-card-title"><%=t('play.guide.pieces.chancellor.name')%></p>
                                            <p class="fairy-card-description"><%=t('play.guide.pieces.chancellor.description')%></p>
                                        </div>
                                        <div id="ar-desc" class="fairy-card-desc hidden">
                                            <p class="fairy-card-title"><%=t('play.guide.pieces.archbishop.name')%></p>
                                            <p class="fairy-card-description"><%=t('play.guide.pieces.archbishop.description')%></p>
                                        </div>
                                        <div id="am-desc" class="fairy-card-desc hidden">
                                            <p class="fairy-card-title"><%=t('play.guide.pieces.amazon.name')%></p>
                                            <p class="fairy-card-description"><%=t('play.guide.pieces.amazon.description')%></p>
                                        </div>
                                        <div id="gu-desc" class="fairy-card-desc hidden">
                                            <p class="fairy-card-title"><%=t('play.guide.pieces.guard.name')%></p>
                                            <p class="fairy-card-description"><%=t('play.guide.pieces.guard.description')%></p>
                                        </div>
                                        <div id="ha-desc" class="fairy-card-desc hidden">
                                            <p class="fairy-card-title"><%=t('play.guide.pieces.hawk.name')%></p>
                                            <p class="fairy-card-description"><%=t('play.guide.pieces.hawk.description')%></p>
                                        </div>
                                        <div id="ce-desc" class="fairy-card-desc hidden">
                                            <p class="fairy-card-title"><%=t('play.guide.pieces.centaur.name')%></p>
                                            <p class="fairy-card-description"><%=t('play.guide.pieces.centaur.description')%></p>
                                        </div>
                                        <div id="nr-desc" class="fairy-card-desc hidden">
                                            <p class="fairy-card-title"><%=t('play.guide.pieces.knightrider.name')%></p>
                                            <p class="fairy-card-description"><%=t('play.guide.pieces.knightrider.description')%></p>
                                        </div>
                                        <div id="hu-desc" class="fairy-card-desc hidden">
                                            <p class="fairy-card-title"><%=t('play.guide.pieces.huygen.name')%></p>
                                            <p class="fairy-card-description"><%=t('play.guide.pieces.huygen.description')%></p>
                                        </div>
                                        <div id="ob-desc" class="fairy-card-desc hidden">
                                            <p class="fairy-card-title"><%=t('play.guide.pieces.obstacle.name')%></p>
                                            <p class="fairy-card-description"><%=t('play.guide.pieces.obstacle.description')%></p>
                                        </div>
                                        <div id="vo-desc" class="fairy-card-desc hidden">
                                            <p class="fairy-card-title"><%=t('play.guide.pieces.void.name')%></p>
                                            <p class="fairy-card-description"><%=t('play.guide.pieces.void.description')%></p>
                                        </div>
                                        <div class="space-2"></div>
                                    </div>
                                    <div id="fairy-forward"  class="right-arrow unselectable">
                                        <svg viewBox="0 0 1024 1024" class="icon" version="1.1" xmlns="http://www.w3.org/2000/svg" fill="#000000" stroke="#000000" stroke-width="46.08"><g stroke-width="0"></g><g stroke-linecap="round" stroke-linejoin="round"></g><g transform="scale(-1, 1) translate(-1035,0)"><path d="M768 903.232l-50.432 56.768L256 512l461.568-448 50.432 56.768L364.928 512z" fill="#000000"></path></g></svg>
                                    </div>
                                </div>
                            </div>

                            <h2><%=t('play.guide.editing_heading')%></h2>
                            <hr class="line-break">
                            <p><%=t('play.guide.editing_paragraphs.0.0')%><a href="https://docs.google.com/spreadsheets/d/1Eo1SIo2esUijZ3LQzGy8QLKTOVh77DdDQuqEBILec9I/edit?usp=sharing" target="_blank"><%=t('play.guide.editing_paragraphs.0.1')%></a><%=t('play.guide.editing_paragraphs.0.2')%></p>
                            <p><%=t('play.guide.editing_paragraphs.1')%></p>
                            <p><%=t('play.guide.editing_paragraphs.2')%></p>
                        </div>
                        <button id="guide-back" class="guide-back titlebubble button"><%=t('play.guide.back')%></button>
                    </div>

<<<<<<< HEAD
                <!-- Play selection -->
                <div id="play-selection" class="play-selection hidden">
                    <p id="play-name" class="play-name"><%=t('play.play-menu.title')%></p>
                    <button id="online" class="online titlebubble button"><%=t('play.play-menu.online')%></button>
                    <button id="local" class="local titlebubble button"><%=t('play.play-menu.local')%></button>
                    <!-- <button id="computer" class="computer titlebubble opacity-0_5 button"><%=t('play.play-menu.computer')%></button> -->
                    <!-- ENABLE WHEN ENGINE GAMES ARE READY -->
                    <button id="computer" class="computer titlebubble button"><%=t('play.play-menu.computer')%></button>
                    <div class="game-options titlebubble">
                        <div class="options">
                            <div class="option-card">
                                <p><%=t('play.play-menu.variant')%></p>
                                <div class="option">
                                    <select id="option-variant" class="button">
                                        <option value="Classical"><%=t('play.play-menu.Classical')%></option>
                                        <option value="Confined_Classical"><%=t('play.play-menu.Confined_Classical')%></option>
                                        <option value="Classical_Plus"><%=t('play.play-menu.Classical_Plus')%></option>
                                        <option value="CoaIP"><%=t('play.play-menu.CoaIP')%></option>
                                        <option value="CoaIP_HO"><%=t('play.play-menu.CoaIP_HO')%></option>
                                        <option value="Knighted_Chess"><%=t('play.play-menu.Knighted_Chess')%></option>
                                        <option value="Pawndard"><%=t('play.play-menu.Pawndard')%></option>
                                        <option value="Core"><%=t('play.play-menu.Core')%></option>
                                        <option value="Standarch"><%=t('play.play-menu.Standarch')%></option>
                                        <option value="Space_Classic"><%=t('play.play-menu.Space_Classic')%></option>
                                        <option value="Space"><%=t('play.play-menu.Space')%></option>
                                        <option value="Abundance"><%=t('play.play-menu.Abundance')%></option>
                                        <option value="Pawn_Horde"><%=t('play.play-menu.Pawn_Horde')%></option>
                                        <option value="Knightline"><%=t('play.play-menu.Knightline')%></option>
                                        <option value="Obstocean"><%=t('play.play-menu.Obstocean')%></option>
                                        <!-- <option value="Amazon_Chandelier"><%=t('play.play-menu.Amazon_Chandelier')%></option> -->
                                        <!-- <option value="Containment"><%=t('play.play-menu.Containment')%></option> -->
                                        <!-- <option value="Classical_Limit_7"><%=t('play.play-menu.Classical_Limit_7')%></option>
                                        <option value="CoaIP_Limit_7"><%=t('play.play-menu.CoaIP_Limit_7')%></option> -->
                                        <option value="Chess"><%=t('play.play-menu.Chess')%></option>
                                        <!-- <option value="Classical_KOTH"><%=t('play.play-menu.Classical_KOTH')%></option>
                                        <option value="CoaIP_KOTH"><%=t('play.play-menu.CoaIP_KOTH')%></option> -->
                                        <option value="4x4x4x4_Chess"><%=t('play.play-menu.4x4x4x4_Chess')%></option>
										<option value="5D_Chess"><%=t('play.play-menu.5D_Chess')%></option>
                                        <option value="Omega"><%=t('play.play-menu.Omega')%></option>
                                        <option value="Omega_Squared"><%=t('play.play-menu.Omega_Squared')%></option>
                                        <option value="Omega_Cubed"><%=t('play.play-menu.Omega_Cubed')%></option>
                                        <option value="Omega_Fourth"><%=t('play.play-menu.Omega_Fourth')%></option>
                                    </select>
=======
                    <!-- Play selection -->
                    <div id="play-selection" class="play-selection hidden">
                        <p id="play-name" class="play-name"><%=t('play.play-menu.title')%></p>
                        <button id="online" class="online titlebubble button"><%=t('play.play-menu.online')%></button>
                        <button id="local" class="local titlebubble button"><%=t('play.play-menu.local')%></button>
                        <button id="computer" class="computer titlebubble opacity-0_5 button"><%=t('play.play-menu.computer')%></button>
                        <!-- ENABLE WHEN ENGINE GAMES ARE READY -->
                        <!-- <button id="computer" class="computer titlebubble button"><%=t('play.play-menu.computer')%></button> -->
                        <div class="game-options titlebubble">
                            <div class="options">
                                <div class="option-card">
                                    <p><%=t('play.play-menu.variant')%></p>
                                    <div class="option">
                                        <select id="option-variant" class="button">
                                            <option value="Classical"><%=t('play.play-menu.Classical')%></option>
                                            <option value="Confined_Classical"><%=t('play.play-menu.Confined_Classical')%></option>
                                            <option value="Classical_Plus"><%=t('play.play-menu.Classical_Plus')%></option>
                                            <option value="CoaIP"><%=t('play.play-menu.CoaIP')%></option>
                                            <option value="CoaIP_HO"><%=t('play.play-menu.CoaIP_HO')%></option>
                                            <option value="Knighted_Chess"><%=t('play.play-menu.Knighted_Chess')%></option>
                                            <option value="Pawndard"><%=t('play.play-menu.Pawndard')%></option>
                                            <option value="Core"><%=t('play.play-menu.Core')%></option>
                                            <option value="Standarch"><%=t('play.play-menu.Standarch')%></option>
                                            <option value="Space_Classic"><%=t('play.play-menu.Space_Classic')%></option>
                                            <option value="Space"><%=t('play.play-menu.Space')%></option>
                                            <option value="Abundance"><%=t('play.play-menu.Abundance')%></option>
                                            <option value="Pawn_Horde"><%=t('play.play-menu.Pawn_Horde')%></option>
                                            <option value="Knightline"><%=t('play.play-menu.Knightline')%></option>
                                            <option value="Obstocean"><%=t('play.play-menu.Obstocean')%></option>
                                            <!-- <option value="Amazon_Chandelier"><%=t('play.play-menu.Amazon_Chandelier')%></option> -->
                                            <!-- <option value="Containment"><%=t('play.play-menu.Containment')%></option> -->
                                            <!-- <option value="Classical_Limit_7"><%=t('play.play-menu.Classical_Limit_7')%></option>
                                            <option value="CoaIP_Limit_7"><%=t('play.play-menu.CoaIP_Limit_7')%></option> -->
                                            <option value="Chess"><%=t('play.play-menu.Chess')%></option>
                                            <!-- <option value="Classical_KOTH"><%=t('play.play-menu.Classical_KOTH')%></option>
                                            <option value="CoaIP_KOTH"><%=t('play.play-menu.CoaIP_KOTH')%></option> -->
                                            <option value="4x4x4x4_Chess"><%=t('play.play-menu.4x4x4x4_Chess')%></option>
                                            <option value="5D_Chess"><%=t('play.play-menu.5D_Chess')%></option>
                                            <option value="Omega"><%=t('play.play-menu.Omega')%></option>
                                            <option value="Omega_Squared"><%=t('play.play-menu.Omega_Squared')%></option>
                                            <option value="Omega_Cubed"><%=t('play.play-menu.Omega_Cubed')%></option>
                                            <option value="Omega_Fourth"><%=t('play.play-menu.Omega_Fourth')%></option>
                                        </select>
                                    </div>
>>>>>>> af9e2f57
                                </div>
                                <div id="option-card-clock" class="option-card">
                                    <p><%=t('play.play-menu.clock')%></p>
                                    <div class="option">
                                        <select id="option-clock" class="button">
                                            <!-- Developmental time control: 20 seconds -->
                                            <!-- <option value="15+2">0.25<%=t('play.play-menu.minutes')%>+2<%=t('play.play-menu.seconds')%></option> -->
                                            <option value="60+2">1<%=t('play.play-menu.minutes')%>+2<%=t('play.play-menu.seconds')%></option>
                                            <option value="120+2">2<%=t('play.play-menu.minutes')%>+2<%=t('play.play-menu.seconds')%></option>
                                            <option value="180+2">3<%=t('play.play-menu.minutes')%>+2<%=t('play.play-menu.seconds')%></option>
                                            <option value="300+2">5<%=t('play.play-menu.minutes')%>+2<%=t('play.play-menu.seconds')%></option>
                                            <option value="480+3">8<%=t('play.play-menu.minutes')%>+3<%=t('play.play-menu.seconds')%></option>
                                            <option value="600+6" selected>10<%=t('play.play-menu.minutes')%>+6<%=t('play.play-menu.seconds')%></option>
                                            <option value="720+5">12<%=t('play.play-menu.minutes')%>+5<%=t('play.play-menu.seconds')%></option>
                                            <option value="900+6">15<%=t('play.play-menu.minutes')%>+6<%=t('play.play-menu.seconds')%></option>
                                            <option value="1200+8">20<%=t('play.play-menu.minutes')%>+8<%=t('play.play-menu.seconds')%></option>
                                            <option value="1500+10">25<%=t('play.play-menu.minutes')%>+10<%=t('play.play-menu.seconds')%></option>
                                            <option value="1800+15">30<%=t('play.play-menu.minutes')%>+15<%=t('play.play-menu.seconds')%></option>
                                            <option value="2400+20">40<%=t('play.play-menu.minutes')%>+20<%=t('play.play-menu.seconds')%></option>
                                            <option value="-"><%=t('play.play-menu.infinite_time')%></option>
                                        </select>
                                    </div>
                                </div>
                                <div id="option-card-color" class="option-card">
                                    <p><%=t('play.play-menu.color')%></p>
                                    <div class="option">
                                        <select id="option-color" class="button">
                                            <option value="Random"><%=t('play.play-menu.piece_colors.0')%></option>
                                            <option value="White"><%=t('play.play-menu.piece_colors.1')%></option>
                                            <option value="Black"><%=t('play.play-menu.piece_colors.2')%></option>
                                        </select>
                                    </div>
                                </div>
                                <div id="option-card-private" class="option-card">
                                    <p><%=t('play.play-menu.private')%></p>
                                    <div class="option">
                                        <select id="option-private" class="button">
                                            <option value="public"><%=t('play.play-menu.no')%></option>
                                            <option value="private"><%=t('play.play-menu.yes')%></option>
                                        </select>
                                    </div>
                                </div>
                                <div id="option-card-rated" class="option-card">
                                    <p><%=t('play.play-menu.rated')%></p>
                                    <div class="option">
                                        <select id="option-rated" class="button">
                                            <option value="casual"><%=t('play.play-menu.no')%></option>
                                            <option id="option-rated-yes" value="rated" disabled><%=t('play.play-menu.yes')%></option>
                                        </select>
                                    </div>
                                </div>
                            </div>
                            <div class="invite-list">
                                <p id="join-existing" class="join-existing"><%=t('play.play-menu.join_games')%> </p>
                                <div id="our-invite"></div>
                                <div id="invites">
                                    <!-- Example invite -->
                                    <!-- <div class="invite">
                                        <div class="invite-child">Playername (elo)</div>
                                        <div class="invite-child">Standard</div>
                                        <div class="invite-child">15m+15s</div>
                                        <div class="invite-child">Random</div>
                                        <div class="invite-child">Casual</div>
                                        <div class="invite-child accept">Accept</div>
                                    </div> -->
                                </div>
                            </div>
                            <div id="join-private" class="join-private hidden">
                                <p><%=t('play.play-menu.private_invite')%></p>
                                <input type="text" id="textbox-private" class="textbox-private" placeholder="<%=t('play.play-menu.code')%>" maxlength="5">
                                <button id="join-button" class="join-button"><%=t('play.play-menu.join')%></button>
                            </div>
                            <div id="invite-code" class="invite-code hidden">
                                <p><%=t('play.play-menu.your_invite')%></p>
                                <p id="invite-code-code" class="invite-code-code"></p>
                                <button id="copy-button" class="copy-button"><%=t('play.play-menu.copy')%></button>
                            </div>
                        </div>
                        <button id="create-invite" class="create-invite titlebubble button"><%=t('play.play-menu.create_invite')%></button>
                        <button id="play-back" class="play-back titlebubble button"><%=t('play.play-menu.back')%></button>
                    </div>

                    <!-- Practice selection -->
                    <div id="practice-selection" class="practice-selection hidden">
                        <p id="practice-name" class="practice-name"><%=t('play.practice-menu.title')%></p>
                        <div class="practice-box titlebubble">
                            <div class="practice-head">
                                <div class="checkmate-progress"></div>
                                <div class="checkmate-progress-bar">
                                    <picture id="checkmate-badge-bronze" class="badge tooltip-u unselectable" data-tooltip="<%=t('member.badge-tooltips.checkmate_bronze')%>">
                                        <div class="shine-clockwise hidden"></div>
                                        <div class="shine-anticlockwise hidden"></div>
                                        <source srcset="/img/badges/checkmate-badge-bronze.webp" type="image/webp" />
                                        <source srcset="/img/badges/checkmate-badge-bronze.avif" type="image/avif" />
                                        <img loading="lazy" src="/img/badges/checkmate-badge-bronze.png" class="unearned">
                                    </picture>
                                    <picture id="checkmate-badge-silver" class="badge tooltip-u unselectable" data-tooltip="<%=t('member.badge-tooltips.checkmate_silver')%>">
                                        <div class="shine-clockwise hidden"></div>
                                        <div class="shine-anticlockwise hidden"></div>
                                        <source srcset="/img/badges/checkmate-badge-silver.webp" type="image/webp" />
                                        <source srcset="/img/badges/checkmate-badge-silver.avif" type="image/avif" />
                                        <img loading="lazy" src="/img/badges/checkmate-badge-silver.png" class="unearned">
                                    </picture>
                                    <picture id="checkmate-badge-gold" class="badge tooltip-u unselectable" data-tooltip="<%=t('member.badge-tooltips.checkmate_gold')%>">
                                        <div class="shine-clockwise hidden"></div>
                                        <div class="shine-anticlockwise hidden"></div>
                                        <source srcset="/img/badges/checkmate-badge-gold.webp" type="image/webp" />
                                        <source srcset="/img/badges/checkmate-badge-gold.avif" type="image/avif" />
                                        <img loading="lazy" src="/img/badges/checkmate-badge-gold.png" class="unearned">
                                    </picture>
                                </div>
                                <div class="checkmate-difficulty difficulty-title"><%=t('play.practice-menu.difficulty')%></div>
                            </div>
                            <div class="checkmate-list">
                                <div id="checkmates">
                                    <!-- Checkmate list is inserted dynamically here on demand. -->
                                    <!-- Example looks like: -->
                                    <!-- <div class="checkmate unselectable selected" id="2R1N1P-1k">
                                        <div class="completion-mark"></div>
                                        <div class="piecelistW">
                                            <div class="checkmate-child checkmatepiececontainer">
                                                <div class="checkmatepiece rooksW"><svg></svg></div>
                                            </div>
                                            <div class="checkmate-child checkmatepiececontainer collated-strong">
                                                <div class="checkmatepiece rooksW"><svg></svg></div>
                                            </div>
                                            <div class="checkmate-child checkmatepiececontainer">
                                                <div class="checkmatepiece knightsW"><svg></svg></div>
                                            </div>
                                            <div class="checkmate-child checkmatepiececontainer">
                                                <div class="checkmatepiece pawnsW"><svg></svg></div>
                                            </div>
                                        </div>
                                        <div class="checkmate-child versus">vs</div>
                                        <div class="piecelistB">
                                            <div class="checkmate-child checkmatepiececontainer">
                                                <div class="checkmatepiece kingsB"></div>
                                            </div>
                                        </div>
                                        <div class="checkmate-difficulty">Medium</div>
                                    </div> -->
                                </div>
                            </div>
                        </div>
                        <button id="practice-play" class="practice-play titlebubble button"><%=t('play.practice-menu.play')%></button>
                        <button id="practice-back" class="practice-back titlebubble button"><%=t('play.practice-menu.back')%></button>
                    </div>

                    <!-- Stats below navigation bar -->
                    <!-- This is absolutely positioned. Our javascript will udate it's 'top' ruleset based
                    on the height of the navigation bar. -->
                    <div id="stats">
                        <p id="status-fps" class="status hidden"></p>
                        <p id="status-moves" class="status hidden"></p>
                    </div>

                    <!-- Navigation controls -->
                    <div id="navigation-bar" class="navigation-bar hidden unselectable">
                        <div class="teleport">
                            <div class="buttoncontainer">
                                <div id="back" class="button tooltip-dr" data-tooltip="<%=t('play.gamebuttontooltips.undo_transition')%>">
                                    <svg viewBox="-1.68 -1.68 27.36 27.36" fill="none" stroke="#333" stroke-width="0.45600000000000007"><g stroke-width="0"></g><g stroke-linecap="round" stroke-linejoin="round"></g><g> <path fill-rule="evenodd" clip-rule="evenodd" d="M10.5303 5.46967C10.8232 5.76256 10.8232 6.23744 10.5303 6.53033L5.81066 11.25H20C20.4142 11.25 20.75 11.5858 20.75 12C20.75 12.4142 20.4142 12.75 20 12.75H5.81066L10.5303 17.4697C10.8232 17.7626 10.8232 18.2374 10.5303 18.5303C10.2374 18.8232 9.76256 18.8232 9.46967 18.5303L3.46967 12.5303C3.17678 12.2374 3.17678 11.7626 3.46967 11.4697L9.46967 5.46967C9.76256 5.17678 10.2374 5.17678 10.5303 5.46967Z" fill="#333"></path> </g></svg>
                                </div>
                            </div>
                            <div class="buttoncontainer">
                                <div id="expand" class="button tooltip-d" data-tooltip="<%=t('play.gamebuttontooltips.expand_fit_all')%>">
                                    <svg viewBox="-3.84 -3.84 31.68 31.68" fill="none"><g stroke-width="0"></g><g stroke-linecap="round" stroke-linejoin="round"></g><g><path d="M3 7C3 7.55228 2.55228 8 2 8C1.44772 8 1 7.55228 1 7V3C1 1.89543 1.89543 1 3 1H7C7.55228 1 8 1.44772 8 2C8 2.55228 7.55228 3 7 3H4.41421L10.7071 9.29289C11.0976 9.68342 11.0976 10.3166 10.7071 10.7071C10.3166 11.0976 9.68342 11.0976 9.29289 10.7071L3 4.41422V7Z" fill="#333"></path> <path d="M21 17C21 16.4477 21.4477 16 22 16C22.5523 16 23 16.4477 23 17V21C23 22.1046 22.1046 23 21 23H17C16.4477 23 16 22.5523 16 22C16 21.4477 16.4477 21 17 21H19.5858L13.2929 14.7071C12.9024 14.3166 12.9024 13.6834 13.2929 13.2929C13.6834 12.9024 14.3166 12.9024 14.7071 13.2929L21 19.5858V17Z" fill="#333"></path> <path d="M21 7C21 7.55228 21.4477 8 22 8C22.5523 8 23 7.55228 23 7V3C23 1.89543 22.1046 1 21 1H17C16.4477 1 16 1.44772 16 2C16 2.55228 16.4477 3 17 3H19.5858L13.2929 9.29289C12.9024 9.68342 12.9024 10.3166 13.2929 10.7071C13.6834 11.0976 14.3166 11.0976 14.7071 10.7071L21 4.41421V7Z" fill="#333"></path> <path d="M3 17C3 16.4477 2.55228 16 2 16C1.44772 16 1 16.4477 1 17V21C1 22.1046 1.89543 23 3 23H7C7.55228 23 8 22.5523 8 22C8 21.4477 7.55228 21 7 21H4.41421L10.7071 14.7071C11.0976 14.3166 11.0976 13.6834 10.7071 13.2929C10.3166 12.9024 9.68342 12.9024 9.29289 13.2929L3 19.5858V17Z" fill="#333"></path> </g></svg>
                                </div>
                            </div>
                            <div class="buttoncontainer">
                                <div id="recenter" class="button tooltip-d" data-tooltip="<%=t('play.gamebuttontooltips.recenter')%>">
                                    <svg fill="#333" viewBox="-59.11 -59.11 610.81 610.81" stroke="#333" stroke-width="0.0049258900000000005"><g><path d="M468.467,222.168h-28.329c-9.712-89.679-80.46-161.18-169.71-172.258V24.135c0-13.338-10.791-24.134-24.134-24.134 c-13.311,0-24.117,10.796-24.117,24.134V49.91C132.924,60.988,62.177,132.488,52.482,222.168H24.153 C10.806,222.168,0,232.964,0,246.286c0,13.336,10.806,24.132,24.153,24.132h29.228c12.192,86.816,81.551,155.4,168.797,166.229 v31.804c0,13.336,10.806,24.135,24.117,24.135c13.343,0,24.134-10.799,24.134-24.135v-31.804 c87.228-10.829,156.607-79.413,168.775-166.229h29.264c13.33,0,24.122-10.796,24.122-24.132 C492.589,232.964,481.797,222.168,468.467,222.168z M246.294,398.093c-85.345,0-154.804-69.453-154.804-154.813 c0-85.363,69.459-154.813,154.804-154.813c85.376,0,154.823,69.45,154.823,154.813 C401.117,328.639,331.671,398.093,246.294,398.093z"></path> <path d="M246.294,176.93c-36.628,0-66.34,29.704-66.34,66.349c0,36.635,29.711,66.349,66.34,66.349 c36.66,0,66.34-29.713,66.34-66.349C312.634,206.635,282.955,176.93,246.294,176.93z"></path></g></svg>
                                </div>
                            </div>
                            <!-- Annotation buttons on mobile (pencil, eraser, stack) -->
                            <div class="buttoncontainer annotations">
                                <div id="annotations" class="button tooltip-d" data-tooltip="<%=t('play.gamebuttontooltips.annotations')%>">
                                    <svg class="pencil" xmlns="http://www.w3.org/2000/svg" viewBox="0 0 24 24" fill="#333" stroke="#333" stroke-width=".432" xmlns:v="https://vecta.io/nano"><path d="M17.067 2.272a3.57 3.57 0 0 1 4.662 1.931 3.57 3.57 0 0 1-.773 3.888l-.518.518-5.045-5.045.518-.518a3.57 3.57 0 0 1 1.157-.773zm-3.09 2.705L3.655 15.3a1 1 0 0 0-.258.444l-1.362 4.993a1 1 0 0 0 1.228 1.228l4.993-1.362a1 1 0 0 0 .444-.258l10.323-10.323-5.045-5.045z"/></svg>
                                </div>
                            </div>
                            <div class="buttoncontainer erase">
                                <div id="erase" class="button tooltip-d" data-tooltip="<%=t('play.gamebuttontooltips.erase')%>">
                                    <svg class="erase" xmlns="http://www.w3.org/2000/svg" fill="none" stroke="#333" stroke-width="0" viewBox="0 0 240 240"><g fill="#333" stroke="none"><path d="M114 55C131 38 140 30 150 30s18 8 35 25S210 80 210 90s-8 20-25 36l-42 42-70-71 41-42Z"/><path d="m62 108 70 70-6 7-10 10H210a8 8 0 01 0 15H90c-10 0-19-9-35-25C38 168 30 160 30 150s8-20 25-36l7-6Z"/></g></svg>
                                </div>
                            </div>
                            <div class="buttoncontainer collapse hidden">
                                <div id="collapse" class="button tooltip-d" data-tooltip="<%=t('play.gamebuttontooltips.collapse')%>">
                                    <svg class="collapse" xmlns="http://www.w3.org/2000/svg" fill="#333" viewBox="0 0 256 256" stroke="#333" stroke-width="6.912" xmlns:v="https://vecta.io/nano"><path d="M8 104a8 8 0 0 1 4.031-6.946l112-64a8.004 8.004 0 0 1 7.938 0l112 64a8 8 0 0 1 0 13.893l-112 64a8.001 8.001 0 0 1-7.937 0l-112-64A8 8 0 0 1 8 104zm228.031 33.054L128 198.786 19.969 137.054a8 8 0 0 0-7.937 13.893l112 64a8.001 8.001 0 0 0 7.938 0l112-64a8 8 0 0 0-7.937-13.893z"/></svg>
                                </div>
                            </div>
                        </div>
                        <div class="coords selectable">
                            <div id="position">
                                <div class="x">X: <input type="number" id='x'></input></div>
                                <div class="y">Y: <input type="number" id='y'></input></div>
                            </div>
                        </div>
                        <div class="right-nav">
                            <div class="buttoncontainer">
                                <div id="move-left" class="button opacity-0_5 tooltip-d" data-tooltip="<%=t('play.gamebuttontooltips.rewind_move')%>">
                                    <svg fill="#333" viewBox="-15.84 -15.84 55.68 55.68" stroke="#333" stroke-width="2.4"><g stroke-width="0"></g><g stroke-linecap="round" stroke-linejoin="round"></g><g><path d="m4.431 12.822 13 9A1 1 0 0 0 19 21V3a1 1 0 0 0-1.569-.823l-13 9a1.003 1.003 0 0 0 0 1.645z"></path></g></svg>
                                </div>
                            </div>
                            <div class="buttoncontainer">
                                <div id="move-right" class="button opacity-0_5 tooltip-d" data-tooltip="<%=t('play.gamebuttontooltips.forward_move')%>">
                                    <svg fill="#333" viewBox="-15.84 -15.84 55.68 55.68" stroke="#333" stroke-width="2.4"><g transform="scale(-1, 1) translate(-25.16, 0)"><path d="m4.431 12.822 13 9A1 1 0 0 0 19 21V3a1 1 0 0 0-1.569-.823l-13 9a1.003 1.003 0 0 0 0 1.645z"></path></g></svg>
                                </div>
                            </div>
                            <!-- Undo and redo buttons in board editor -->
                            <div class="buttoncontainer">
                                <div id="undo-edit" class="hidden button opacity-0_5 tooltip-d" data-tooltip="<%=t('play.gamebuttontooltips.undo_edit')%>">
                                    <svg viewBox="-5 -5 26 26" fill="#333"><g transform="translate(0.4, 1.3)"><path d="M6 3.6V0L0 6l6 6V8c6-.27 7.53 3.76 7.88 5.77a.27.27 0 0 0 .53 0C17.08 2.86 6 3.6 6 3.6"/></g></svg>
                                </div>
                            </div>
                            <div class="buttoncontainer">
                                <div id="redo-edit" class="hidden button opacity-0_5 tooltip-d" data-tooltip="<%=t('play.gamebuttontooltips.redo_edit')%>">
                                    <svg viewBox="-5 -5 26 26" fill="#333"><g transform="scale(-1, 1) translate(-15.6, 1.3)"><path d="M6 3.6V0L0 6l6 6V8c6-.27 7.53 3.76 7.88 5.77a.27.27 0 0 0 .53 0C17.08 2.86 6 3.6 6 3.6"/></g></svg>
                                </div>
                            </div>
                            <div class="buttoncontainer">
                                <div id="pause" class="button tooltip-d" data-tooltip="<%=t('play.gamebuttontooltips.pause')%>">
                                    <svg viewBox="-2.5 -2.5 29 29" version="1.2" fill="#333" stroke-width="2.4"><g stroke="#000000" stroke-width="2" stroke-linecap="round" stroke-linejoin="round"><path d="M4 6H20M4 12H20M4 18H20"></path></g></svg>
                                </div>
                            </div>
                        </div>
                    </div>

                    <!-- Game info, clocks, player names, whos turn -->
                    <div id="game-info-bar" class="game-info-bar hidden">
                        <div class="player-container left">
                            <div id="playerwhite" class="playerwhite"></div>
                            <div class="timer-container left">
                                <div id="timer-white" class="timer white">XX:XX</div>
                            </div>
                        </div>
                        
                        <div class="whosturn">
                            <div id="whosturn"></div>

                            <!-- Draw Offer UI -->
                            <div id="draw_offer_ui" class="draw_offer_ui hidden">
                                <p class="offer_title"><%=t('play.drawoffer.question')%></p>
                                <button id="acceptdraw" class="acceptdraw button icon" alt="Accept draw offer">
                                    <svg width="800px" height="800px" viewBox="0 0 24 24" fill="none">
                                        <path d="M19 7.34189C18.6095 6.95136 17.9763 6.95136 17.5858 7.34189L10.3407 14.587C9.95016 14.9775 9.31699 14.9775 8.92647 14.587L6.38507 12.0456C5.99454 11.6551 5.36138 11.6551 4.97085 12.0456C4.58033 12.4361 4.58033 13.0693 4.97085 13.4598L7.51774 16C8.68969 17.1689 10.5869 17.1677 11.7574 15.9974L19 8.7561C19.3905 8.36558 19.3905 7.73241 19 7.34189Z" fill="#0F0F0F"/>
                                    </svg>
                                </button>
                                <button id="declinedraw" class="declinedraw button icon" alt="Decline draw offer">
                                    <svg width="800px" height="800px" viewBox="0 0 24 24" fill="none">
                                        <path d="M17.2929 5.29289C17.6834 4.90237 18.3166 4.90237 18.7071 5.29289C19.0976 5.68342 19.0976 6.31658 18.7071 6.70711L13.4142 12L18.7071 17.2929C19.0976 17.6834 19.0976 18.3166 18.7071 18.7071C18.3166 19.0976 17.6834 19.0976 17.2929 18.7071L12 13.4142L6.70711 18.7071C6.31658 19.0976 5.68342 19.0976 5.29289 18.7071C4.90237 18.3166 4.90237 17.6834 5.29289 17.2929L10.5858 12L5.29289 6.70711C4.90237 6.31658 4.90237 5.68342 5.29289 5.29289C5.68342 4.90237 6.31658 4.90237 6.70711 5.29289L12 10.5858L17.2929 5.29289Z" fill="#000000"/>
                                    </svg>
                                </button>
                            </div>
                        </div>
                        <!-- Practice engine game game undo move + restart buttons -->
                        <div class="practice-engine-buttons hidden">
                            <button id="undobutton" class="game-control tooltip-u" data-tooltip="<%=t('play.gamebuttontooltips.undo')%>">
                                <svg class="svg-undo"><use href="#svg-undo"></use></svg>
                            </button>
                            <button id="restartbutton" class="game-control tooltip-ul" data-tooltip="<%=t('play.gamebuttontooltips.restart')%>">
                                <svg class="svg-restart" fill="none" viewBox="0 0 240 240"><g stroke="#555" stroke-linecap="round" stroke-linejoin="round" stroke-width="24" clip-path="url(#a)"><path d="M120 30a90 90 0 11-57 20"/><path d="M30 45h40v40"/></g><defs><clipPath id="a"><path d="M0 0h240v240H0" fill="#555"/></clipPath></defs></svg>

                            </button>
                        </div>
                        <div class="player-container right">
                            <div id="playerblack" class="playerblack justify-content-right"></div>
                            <div class="timer-container right">
                                <div id="timer-black" class="timer black">XX:XX</div>
                            </div>
                        </div>
                    </div>

                    <!-- Promotion UI -->
                    <div id="promote" class="center hidden">
                        <div id="promotewhite" class="promotecolor hidden">
                            <!-- <svg id="knightsW" class="promotepiececontainer"></svg> -->
                        </div>
                        <div id="promoteblack" class="promotecolor hidden">
                            <!-- <svg id="knightsB" class="promotepiececontainer"></svg> -->
                        </div>
                    </div>

                    <!-- Pause UI -->
                    <div id="pauseUI" class="pauseUI hidden">
                        <p class="paused"><%=t('play.pause.title')%></p>
                        <button id="resume" class="resume button"><%=t('play.pause.resume')%></button>
                        <button id="togglepointers" class="togglepointers button"><%=t('play.pause.arrows')%></button>
                        <button id="toggleperspective" class="toggleperspective button"><%=t('play.pause.perspective')%></button>
                        <button id="copygame" class="copygame button"><%=t('play.pause.copy')%></button>
                        <button id="pastegame" class="pastegame button"><%=t('play.pause.paste')%></button>
                        <button id="offerdraw" class="offerdraw button"><%=t('play.pause.offer_draw')%></button>
                        <button id="practicemenu" class="practicemenu button hidden"><%=t('play.pause.practice_menu')%></button>
                        <button id="mainmenu" class="mainmenu button"><%=t('play.pause.main_menu')%></button>
                    </div>

                    <!-- Status message -->
                    <div id="statusmessage" class="statusmessage hidden">
                        <p id="statustext" class="statustext"></p>
                    </div>
                </div>
            </div>
        </main>
    </body>
</html><|MERGE_RESOLUTION|>--- conflicted
+++ resolved
@@ -276,7 +276,6 @@
                         <button id="guide-back" class="guide-back titlebubble button"><%=t('play.guide.back')%></button>
                     </div>
 
-<<<<<<< HEAD
                 <!-- Play selection -->
                 <div id="play-selection" class="play-selection hidden">
                     <p id="play-name" class="play-name"><%=t('play.play-menu.title')%></p>
@@ -320,52 +319,6 @@
                                         <option value="Omega_Cubed"><%=t('play.play-menu.Omega_Cubed')%></option>
                                         <option value="Omega_Fourth"><%=t('play.play-menu.Omega_Fourth')%></option>
                                     </select>
-=======
-                    <!-- Play selection -->
-                    <div id="play-selection" class="play-selection hidden">
-                        <p id="play-name" class="play-name"><%=t('play.play-menu.title')%></p>
-                        <button id="online" class="online titlebubble button"><%=t('play.play-menu.online')%></button>
-                        <button id="local" class="local titlebubble button"><%=t('play.play-menu.local')%></button>
-                        <button id="computer" class="computer titlebubble opacity-0_5 button"><%=t('play.play-menu.computer')%></button>
-                        <!-- ENABLE WHEN ENGINE GAMES ARE READY -->
-                        <!-- <button id="computer" class="computer titlebubble button"><%=t('play.play-menu.computer')%></button> -->
-                        <div class="game-options titlebubble">
-                            <div class="options">
-                                <div class="option-card">
-                                    <p><%=t('play.play-menu.variant')%></p>
-                                    <div class="option">
-                                        <select id="option-variant" class="button">
-                                            <option value="Classical"><%=t('play.play-menu.Classical')%></option>
-                                            <option value="Confined_Classical"><%=t('play.play-menu.Confined_Classical')%></option>
-                                            <option value="Classical_Plus"><%=t('play.play-menu.Classical_Plus')%></option>
-                                            <option value="CoaIP"><%=t('play.play-menu.CoaIP')%></option>
-                                            <option value="CoaIP_HO"><%=t('play.play-menu.CoaIP_HO')%></option>
-                                            <option value="Knighted_Chess"><%=t('play.play-menu.Knighted_Chess')%></option>
-                                            <option value="Pawndard"><%=t('play.play-menu.Pawndard')%></option>
-                                            <option value="Core"><%=t('play.play-menu.Core')%></option>
-                                            <option value="Standarch"><%=t('play.play-menu.Standarch')%></option>
-                                            <option value="Space_Classic"><%=t('play.play-menu.Space_Classic')%></option>
-                                            <option value="Space"><%=t('play.play-menu.Space')%></option>
-                                            <option value="Abundance"><%=t('play.play-menu.Abundance')%></option>
-                                            <option value="Pawn_Horde"><%=t('play.play-menu.Pawn_Horde')%></option>
-                                            <option value="Knightline"><%=t('play.play-menu.Knightline')%></option>
-                                            <option value="Obstocean"><%=t('play.play-menu.Obstocean')%></option>
-                                            <!-- <option value="Amazon_Chandelier"><%=t('play.play-menu.Amazon_Chandelier')%></option> -->
-                                            <!-- <option value="Containment"><%=t('play.play-menu.Containment')%></option> -->
-                                            <!-- <option value="Classical_Limit_7"><%=t('play.play-menu.Classical_Limit_7')%></option>
-                                            <option value="CoaIP_Limit_7"><%=t('play.play-menu.CoaIP_Limit_7')%></option> -->
-                                            <option value="Chess"><%=t('play.play-menu.Chess')%></option>
-                                            <!-- <option value="Classical_KOTH"><%=t('play.play-menu.Classical_KOTH')%></option>
-                                            <option value="CoaIP_KOTH"><%=t('play.play-menu.CoaIP_KOTH')%></option> -->
-                                            <option value="4x4x4x4_Chess"><%=t('play.play-menu.4x4x4x4_Chess')%></option>
-                                            <option value="5D_Chess"><%=t('play.play-menu.5D_Chess')%></option>
-                                            <option value="Omega"><%=t('play.play-menu.Omega')%></option>
-                                            <option value="Omega_Squared"><%=t('play.play-menu.Omega_Squared')%></option>
-                                            <option value="Omega_Cubed"><%=t('play.play-menu.Omega_Cubed')%></option>
-                                            <option value="Omega_Fourth"><%=t('play.play-menu.Omega_Fourth')%></option>
-                                        </select>
-                                    </div>
->>>>>>> af9e2f57
                                 </div>
                                 <div id="option-card-clock" class="option-card">
                                     <p><%=t('play.play-menu.clock')%></p>
