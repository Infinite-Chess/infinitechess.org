<<<<<<< HEAD
<!DOCTYPE html>
<html lang="<%=language%>" dir="<%=t('direction')%>" >
    <head>
        <script>
            const translations = <%-JSON.stringify({
                ...t('header.javascript', {returnObjects: true}),
                ...t('member.javascript', {returnObjects: true})
            })%>;
        </script>
        <meta charset="utf-8" />
        <meta http-equiv="x-ua-compatible" content="ie=edge" />
        <meta name="viewport" content="width=device-width, initial-scale=1" />
        <title>Member</title>
        <link rel='stylesheet' href='/css/member.css'>
        <link rel='stylesheet' href='/css/footer.css'>
        <link rel="icon" type="image/png" href="/img/favicon.png">
    </head>
    <body>
        <header>
            <nav>
                <a href="/">
                    <p><%=t('header.home')%></p>
                </a>
                <a href="/play">
                    <p><%=t('header.play')%></p>
                </a>
                <a href="/news">
                    <p><%=t('header.news')%></p>
                </a>
                <a href="/login" id="loginlink">
                    <p id="logintext"><%=t('header.login')%></p>
                </a>
                <a href="/createaccount" id="createaccountlink">
                    <p id="createaccounttext"><%=t('header.createaccount')%></p>
                </a>
            </nav>
        </header>
        <main>
            <div id="content">                  
                <div id="verifyerror" class="hidden">
                    <h2 class="red center"><%=t('member.verify_message')%></h2>
                    <p class="center"><%=t('member.resend_message.0')%><span id="sendemail" class="underline"><%=t('member.resend_message.1')%></span><%=t('member.resend_message.2')%><a href="mailto:infinitechess.org@gmail.com"><%=t('member.resend_message.3')%></a></p>
                </div>
                <h2 id="verifyconfirm" class="hidden green center"><%=t('member.verify_confirm')%></h2>
                <div class="member">
                    <picture>
                        <source srcset="/img/member_default.webp" type="image/webp" />
                        <source srcset="/img/member_default.avif" type="image/avif" />
                        <img src="/img/member_default.png" alt="Blank profile image">
                    </picture>
                    <h1 id="membername"></h1>
                </div>
                <section id="stats" class="center">
                    <p><strong><%=t('member.rating')%> </strong><spam id="elo"></spam></p>
                    <p><strong><%=t('member.joined')%> </strong><spam id="joined"></spam></p>
                    <p><strong><%=t('member.seen.0')%> </strong><spam id="seen"></spam><%=t('member.seen.1')%></p>
                </section>
                <div id="content-container">
                    <div style="flex-grow: 1;">
                        <button id="show-account-info" class="hidden action-button" onclick="showAccountInfo()"><%=t('member.reveal_info')%></button>
                        <section id="accountinfo" class="hidden">
                            <h6 class="center"><%=t('member.account_info_heading')%></h6>
                            <p><strong><%=t('member.email')%> </strong><spam id="email"> - </spam></p>
                        </section>
                    </div>
                    <div style="flex-grow: 0;">
                        <button id="delete-account" class="hidden action-button"><%=t('member.delete_account')%></button>
                    </div>
                </div>
                <p id="change" class="hidden center"><%=t('member.password_reset_message.0')%><a href="mailto:infinitechess.org@gmail.com"><%=t('member.password_reset_message.1')%></a></p>
            </div>
            <script src="/scripts/member.js"></script>
        </main>
        <%- include(`${viewsfolder}/components/footer`, {t:t, languages:languages, language:language}) %>
    </body>
</html>
=======
<div id="content">                  
    <div id="verifyerror" class="hidden">
        <h2 class="red center"><%=t('member.verify_message')%></h2>
        <p class="center"><%=t('member.resend_message.0')%><span id="sendemail" class="underline"><%=t('member.resend_message.1')%></span><%=t('member.resend_message.2')%><a href="mailto:infinitechess.org@gmail.com"><%=t('member.resend_message.3')%></a></p>
    </div>
    <h2 id="verifyconfirm" class="hidden green center"><%=t('member.verify_confirm')%></h2>
    <div class="member">
        <img src="/img/member_default.png" alt="Blank profile image">
        <h1 id="membername"></h1>
    </div>
    <section id="stats" class="center">
        <p><strong><%=t('member.rating')%> </strong><spam id="elo"></spam></p>
        <p><strong><%=t('member.joined')%> </strong><spam id="joined"></spam></p>
        <p><strong><%=t('member.seen.0')%> </strong><spam id="seen"></spam><%=t('member.seen.1')%></p>
    </section>
    <div id="content-container">
        <div style="flex-grow: 1;">
            <button id="show-account-info" class="hidden action-button" onclick="showAccountInfo()"><%=t('member.reveal_info')%></button>
            <section id="accountinfo" class="hidden">
                <h6 class="center"><%=t('member.account_info_heading')%></h6>
                <p><strong><%=t('member.email')%> </strong><spam id="email"> - </spam></p>
            </section>
        </div>
        <div style="flex-grow: 0;">
            <button id="delete-account" class="hidden action-button"><%=t('member.delete_account')%></button>
        </div>
    </div>
    <p id="change" class="hidden center"><%=t('member.password_reset_message.0')%><a href="mailto:infinitechess.org@gmail.com"><%=t('member.password_reset_message.1')%></a></p>
</div>
>>>>>>> 873086e7
<|MERGE_RESOLUTION|>--- conflicted
+++ resolved
@@ -1,81 +1,3 @@
-<<<<<<< HEAD
-<!DOCTYPE html>
-<html lang="<%=language%>" dir="<%=t('direction')%>" >
-    <head>
-        <script>
-            const translations = <%-JSON.stringify({
-                ...t('header.javascript', {returnObjects: true}),
-                ...t('member.javascript', {returnObjects: true})
-            })%>;
-        </script>
-        <meta charset="utf-8" />
-        <meta http-equiv="x-ua-compatible" content="ie=edge" />
-        <meta name="viewport" content="width=device-width, initial-scale=1" />
-        <title>Member</title>
-        <link rel='stylesheet' href='/css/member.css'>
-        <link rel='stylesheet' href='/css/footer.css'>
-        <link rel="icon" type="image/png" href="/img/favicon.png">
-    </head>
-    <body>
-        <header>
-            <nav>
-                <a href="/">
-                    <p><%=t('header.home')%></p>
-                </a>
-                <a href="/play">
-                    <p><%=t('header.play')%></p>
-                </a>
-                <a href="/news">
-                    <p><%=t('header.news')%></p>
-                </a>
-                <a href="/login" id="loginlink">
-                    <p id="logintext"><%=t('header.login')%></p>
-                </a>
-                <a href="/createaccount" id="createaccountlink">
-                    <p id="createaccounttext"><%=t('header.createaccount')%></p>
-                </a>
-            </nav>
-        </header>
-        <main>
-            <div id="content">                  
-                <div id="verifyerror" class="hidden">
-                    <h2 class="red center"><%=t('member.verify_message')%></h2>
-                    <p class="center"><%=t('member.resend_message.0')%><span id="sendemail" class="underline"><%=t('member.resend_message.1')%></span><%=t('member.resend_message.2')%><a href="mailto:infinitechess.org@gmail.com"><%=t('member.resend_message.3')%></a></p>
-                </div>
-                <h2 id="verifyconfirm" class="hidden green center"><%=t('member.verify_confirm')%></h2>
-                <div class="member">
-                    <picture>
-                        <source srcset="/img/member_default.webp" type="image/webp" />
-                        <source srcset="/img/member_default.avif" type="image/avif" />
-                        <img src="/img/member_default.png" alt="Blank profile image">
-                    </picture>
-                    <h1 id="membername"></h1>
-                </div>
-                <section id="stats" class="center">
-                    <p><strong><%=t('member.rating')%> </strong><spam id="elo"></spam></p>
-                    <p><strong><%=t('member.joined')%> </strong><spam id="joined"></spam></p>
-                    <p><strong><%=t('member.seen.0')%> </strong><spam id="seen"></spam><%=t('member.seen.1')%></p>
-                </section>
-                <div id="content-container">
-                    <div style="flex-grow: 1;">
-                        <button id="show-account-info" class="hidden action-button" onclick="showAccountInfo()"><%=t('member.reveal_info')%></button>
-                        <section id="accountinfo" class="hidden">
-                            <h6 class="center"><%=t('member.account_info_heading')%></h6>
-                            <p><strong><%=t('member.email')%> </strong><spam id="email"> - </spam></p>
-                        </section>
-                    </div>
-                    <div style="flex-grow: 0;">
-                        <button id="delete-account" class="hidden action-button"><%=t('member.delete_account')%></button>
-                    </div>
-                </div>
-                <p id="change" class="hidden center"><%=t('member.password_reset_message.0')%><a href="mailto:infinitechess.org@gmail.com"><%=t('member.password_reset_message.1')%></a></p>
-            </div>
-            <script src="/scripts/member.js"></script>
-        </main>
-        <%- include(`${viewsfolder}/components/footer`, {t:t, languages:languages, language:language}) %>
-    </body>
-</html>
-=======
 <div id="content">                  
     <div id="verifyerror" class="hidden">
         <h2 class="red center"><%=t('member.verify_message')%></h2>
@@ -104,5 +26,4 @@
         </div>
     </div>
     <p id="change" class="hidden center"><%=t('member.password_reset_message.0')%><a href="mailto:infinitechess.org@gmail.com"><%=t('member.password_reset_message.1')%></a></p>
-</div>
->>>>>>> 873086e7
+</div>