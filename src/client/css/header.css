:root {
    --header-height: 50px;
    --header-link-hover-color: rgb(230, 230, 230);
    --header-link-max-padding: 20px;
    --header-link-min-padding: 8px;
}

header {
    /* 
    box-shadow: 0px 1px 5px rgb(107, 107, 107);
    overflow: scroll;
    white-space: nowrap;
    text-align: center;
    background-color: white;
    z-index: 1; */

    position: fixed;
    left: 0;
    top: 0;
    right: 0;
    display: flex;
    justify-content: space-between;
    height: var(--header-height);
    background-color: white;
    border-bottom: 1px solid black;
    font-size: 18px;
    align-items: center;
}

header a {
    text-decoration: none;
    color: black;
    display: flex;
    align-items: center;
}



.home {
    display: flex;
	gap: 5px;
    height: 100%;
    align-items: center;
    padding: 0 10px;
	white-space: nowrap; /* Prevent text from wrapping */
	overflow: hidden; /* Hide overflow if needed */
}

<<<<<<< HEAD


.currPage {
    background-color: rgb(236, 236, 236);
}



/* Start increasing header links width when screen is 450px+ */
@media only screen and (min-width: 450px) {
    header {
        overflow: unset;
    }
=======
.home .headerlogo {
	height: 85%;
}
>>>>>>> e742a779

.home p {
    font-family: georgia;
    font-size: 30px;
}

.home:hover p {
    text-decoration: underline;
}

.home.compact-1:hover {
    background-color: var(--header-link-hover-color);
}

/* Hide the "Infinite Chess" text when we are at compactness level 1 */
.home.compact-1 p {
    display: none;
}



nav {
    display: flex;
    height: 100%;
}

nav a {
    padding: 0 calc(var(--header-link-max-padding)) 0;
	white-space: nowrap; /* Prevent text from wrapping */
	overflow: hidden; /* Hide overflow if needed */
}

nav span {
    padding-left: 5px;
}

/* Hide the navigation SVGs when we are at compactness level 2 */
nav.compact-2 svg {
    display: none;
}
nav.compact-2 span {
    padding: 0;
}

/* Navigation SVGs are visible again, but not the text */
nav.compact-3 span {
    display: none;
}
nav.compact-3 .svg-createaccount {
    padding-left: 5px;
}

nav .svg-play {
    height: 65%;
    position: relative;
    bottom: 1px;
}

nav .svg-news {
    height: 55%;
    padding: 0 6px;
}

nav .svg-login {
    height: 60%;
    padding-left: 5px;
}

nav .svg-createaccount {
    height: 50%;
    padding-left: 9px;
    position: relative;
    top: 1px;
}

nav a:hover, .gear-container:hover {
    background-color: var(--header-link-hover-color);
}



header .gear-container {
    height: 100%;
    width: var(--header-height);
    display: flex;
    justify-content: center;
    align-items: center;
    cursor: pointer;
}

header .gear-container:hover {
    background-color: var(--header-link-hover-color);
}

header .gear {
    width: 45%;
    height: 45%;
}





.currPage {
    background-color: grey;
}

.hidden {
    display: none;
}

.visibility-hidden {
    visibility: hidden;
}




/* Start compressing navigation links when screen is below 1080px */
/* @media only screen and (max-width: 1080px) {
    nav a {
        padding: 0 calc(var(--header-link-max-padding) - (1080px - 100vw) / 20);
    }
} */

/* Start compressing navigation links when screen is below 809px */
/* @media only screen and (max-width: 809px) {
    nav a {
        padding: 0 calc(var(--header-link-max-padding) - (661px - 100vw) / 15);
    }
    .home:hover {
        background-color: var(--header-link-hover-color);
    }
    .home p {
        display: none;
    }
} */<|MERGE_RESOLUTION|>--- conflicted
+++ resolved
@@ -46,25 +46,9 @@
 	overflow: hidden; /* Hide overflow if needed */
 }
 
-<<<<<<< HEAD
-
-
-.currPage {
-    background-color: rgb(236, 236, 236);
-}
-
-
-
-/* Start increasing header links width when screen is 450px+ */
-@media only screen and (min-width: 450px) {
-    header {
-        overflow: unset;
-    }
-=======
 .home .headerlogo {
 	height: 85%;
 }
->>>>>>> e742a779
 
 .home p {
     font-family: georgia;
