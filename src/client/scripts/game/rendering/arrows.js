
// Import Start
import legalmoves from '../chess/legalmoves.js';
import input from '../input.js';
import highlights from './highlights.js';
import onlinegame from '../misc/onlinegame.js';
import bufferdata from './bufferdata.js';
import perspective from './perspective.js';
import gamefileutility from '../chess/gamefileutility.js';
import game from '../chess/game.js';
import transition from './transition.js';
import organizedlines from '../chess/organizedlines.js';
import movement from './movement.js';
import options from './options.js';
import selection from '../chess/selection.js';
import camera from './camera.js';
import board from './board.js';
import math from '../misc/math.js';
import pieces from './pieces.js';
import movesscript from '../chess/movesscript.js';
import buffermodel from './buffermodel.js';
import colorutil from '../misc/colorutil.js';
import jsutil from '../misc/jsutil.js';
import coordutil from '../misc/coordutil.js';
// Import End

/**
 * Type Definitions
 * @typedef {import('./buffermodel.js').BufferModel} BufferModel
 */

"use strict";

/**
 * This script handles the rendering of arrows poointing to pieces off-screen
 * and detects if they are clicked
 */
const arrows = (function() {

    /** The width of the mini images of the pieces and arrows, in percentage of 1 tile. */
    const width = 0.65;
    /** How much padding to include between the mini image of the pieces & arrows and the edge of the screen, in percentage of 1 tile. */
    const sidePadding = 0.15;
    /** Opacity of the mini images of the pieces and arrows. */
    const opacity = 0.6;
    /** When we're zoomed out far enough that 1 tile is as wide as this many virtual pixels, we don't render the arrow indicators. */
    const renderZoomLimit = 10; // virtual pixels. Default: 14

    /** The distance in perspective mode to render the arrow indicators from the camera.
     * We need this because there is no normal edge of the screen like in 2D mode. */
    const perspectiveDist = 17;

    let data;
    /** The buffer model of the piece mini images on
     * the edge of the screen. **Doesn't include** the little arrows.
     * @type {BufferModel} */
    let model;

    let dataArrows = undefined;
    /** The buffer model of the little arrows on
     * the edge of the screen next to the mini piece images.
     * @type {BufferModel} */
    let modelArrows = undefined;

    /** The mode the arrow indicators on the edges of the screen is currently in.
     * 0 = Off, 1 = Defense, 2 = All */
    let mode = 1;

    /** Whether our mouse is currently hovering over one arrow indicator.
     * Could be used to cancel other mouse events. */
    let hovering = false;

    /**
     * An object that stores the LegalMoves and model for rendering the legal move highlights
     * of piece arrow indicators currently being hovered over!
     * `{ '1,8': { legalMoves, model, color } }`
     */
    let piecesHoveredOver = {};

    /**
     * Returns the mode the arrow indicators on the edges of the screen is currently in.
     * 0 = Off, 1 = Defense, 2 = All
     * @returns {number} The current mode
     */
    function getMode() { return mode; }

    /**
     * Sets the rendering mode of the arrow indicators on the edges of the screen.
     * 0 = Off, 1 = Defense, 2 = All
     * @param {number} value - The new mode
     */
    function setMode(value) {
        mode = value;
        if (mode === 0) piecesHoveredOver = {}; // Erase, otherwise their legal move highlights continue to render
    }

    /**
     * Returns *true* if the mouse is hovering over any one arrow indicator.
     * @returns {boolean}
     */
    function isMouseHovering() { return hovering; }

    function update() {
        if (mode === 0) return;

        // generate model
        model = undefined;

        // Are we zoomed in enough?
        const scaleWhenAtLimit = ((camera.getScreenBoundingBox(false).right * 2) / camera.canvas.width) * camera.getPixelDensity() * renderZoomLimit;
        if (movement.getBoardScale() < scaleWhenAtLimit) return;

        modelArrows = undefined;
        data = [];
        dataArrows = [];

        hovering = false;

        // How do we find out what pieces are off-screen?

        // If any part of the square is on screen, this box rounds to it.
        const boundingBox = perspective.getEnabled() ? math.generatePerspectiveBoundingBox(perspectiveDist + 1) : board.gboundingBox(); 
        // Same as above, but doesn't round
        const boundingBoxFloat = perspective.getEnabled() ? math.generatePerspectiveBoundingBox(perspectiveDist) : board.gboundingBoxFloat(); 

        const slideArrows = {};

        let headerPad = perspective.getEnabled() ? 0 : math.convertPixelsToWorldSpace_Virtual(camera.getPIXEL_HEIGHT_OF_TOP_NAV());
        let footerPad = perspective.getEnabled() ? 0 : math.convertPixelsToWorldSpace_Virtual(camera.getPIXEL_HEIGHT_OF_BOTTOM_NAV());

        // Reverse header and footer pads if we're viewing blacks side
        if (perspective.getIsViewingBlackPerspective() && !perspective.getEnabled()) {
            const a = headerPad;
            headerPad = footerPad;
            footerPad = a;
        }

        const paddedBoundingBox = jsutil.deepCopyObject(boundingBoxFloat);
        if (!perspective.getEnabled()) {
            paddedBoundingBox.top -= math.convertWorldSpaceToGrid(headerPad);
            paddedBoundingBox.bottom += math.convertWorldSpaceToGrid(footerPad);
        }

        const gamefile = game.getGamefile();
        const slides = gamefile.startSnapshot.slidingPossible;

        for (const line of slides) {
            const perpendicular = [-line[1], line[0]];
            const linestr = coordutil.getKeyFromCoords(line);
            
            let boardCornerLeft = math.getAABBCornerOfLine(perpendicular,true);
            let boardCornerRight = math.getAABBCornerOfLine(perpendicular,false);

            boardCornerLeft = math.getCornerOfBoundingBox(paddedBoundingBox,boardCornerLeft);
            boardCornerRight = math.getCornerOfBoundingBox(paddedBoundingBox,boardCornerRight);

            const boardSlidesRight = organizedlines.getCFromLine(line, boardCornerLeft);
            const boardSlidesLeft = organizedlines.getCFromLine(line, boardCornerRight);

            const boardSlidesStart = Math.min(boardSlidesLeft, boardSlidesRight);
            const boardSlidesEnd = Math.max(boardSlidesLeft, boardSlidesRight);
            for (const key in gamefile.piecesOrganizedByLines[linestr]) {
                const intsects = key.split("|").map(Number);
                if (boardSlidesStart > intsects[0] || boardSlidesEnd < intsects[0]) continue;
                const pieces = calcPiecesOffScreen(line, gamefile.piecesOrganizedByLines[linestr][key]);

                if (jsutil.isEmpty(pieces)) continue;

                if (!slideArrows[linestr]) slideArrows[linestr] = {};
                
                slideArrows[linestr][key] = pieces;
            }
        }

        function calcPiecesOffScreen(line, organizedline) {

            const rightCorner = math.getCornerOfBoundingBox(paddedBoundingBox, math.getAABBCornerOfLine(line,false));

            let left;
            let right;
            for (const piece of organizedline) {
                if (!piece.coords) continue;
                
                // Is the piece off-screen?
                if (math.boxContainsSquare(boundingBox, piece.coords)) continue;
                
                const x = piece.coords[0];
                const y = piece.coords[1];
                const axis = line[0] == 0 ? 1 : 0;

                const rightSide = x > paddedBoundingBox.right || y > rightCorner[1] == (rightCorner[1] == paddedBoundingBox.top);
                if (rightSide) {
                    if (!right) right = piece;
                    else if (piece.coords[axis] < right.coords[axis]) right = piece;
                } else {
                    if (!left) left = piece;
                    else if (piece.coords[axis] > left.coords[axis]) left = piece;
                }
            }

            const dirs = {};
            if (right) dirs.r = right;
            if (left) dirs.l = left;
            return dirs;
        }

        // If we are in only-show-attackers mode
        removeUnnecessaryArrows(slideArrows);

        // Calc the model data...

        // What will be the world-space width of our ghost images?
        const boardScale = movement.getBoardScale();
        const worldWidth = width * boardScale;
        let padding = (worldWidth / 2) + sidePadding * boardScale;
        const cpadding = padding / boardScale;
        {
            paddedBoundingBox.top -= cpadding;
            paddedBoundingBox.right -= cpadding;
            paddedBoundingBox.bottom += cpadding;
            paddedBoundingBox.left += cpadding;
        }

        /** A running list of of piece arrows being hovered over this frame, in the form: `{ type, coords, dir }` @type {Object[]} */
        const piecesHoveringOverThisFrame = [];

        if (perspective.getEnabled()) padding = 0;
        for (const strline in slideArrows) {
            const line = coordutil.getCoordsFromKey(strline);
            iterateThroughDiagLine(slideArrows[strline], line);
        }

        function iterateThroughDiagLine(lines, direction) {
            for (const diag in lines) {
                for (const side in lines[diag]) {
                    const piece = lines[diag][side];
                    const intersect = Number(diag.split("|")[0]);
                    if (piece.type === 'voidsN') continue;
                    const isLeft = side === "l";
                    const corner = math.getAABBCornerOfLine(direction, isLeft);
                    const renderCoords = math.getLineIntersectionEntryTile(direction[0], direction[1], intersect, paddedBoundingBox, corner);
                    if (!renderCoords) continue;
                    const arrowDirection = isLeft ? [-direction[0],-direction[1]] : direction;
                    concatData(renderCoords, piece.type, corner, worldWidth, 0, piece.coords, arrowDirection, piecesHoveringOverThisFrame);
                }
            }
        }

        // Do not render line highlights upon arrow hover, when game is rewinded
        if (!movesscript.areWeViewingLatestMove(gamefile)) piecesHoveringOverThisFrame.length = 0;

        // Iterate through all pieces in piecesHoveredOver, if they aren't being
        // hovered over anymore, delete them. Stop rendering their legal moves. 
        const piecesHoveringOverThisFrame_Keys = piecesHoveringOverThisFrame.map(rider => coordutil.getKeyFromCoords(rider.coords)); // ['1,2', '3,4']
        for (const key of Object.keys(piecesHoveredOver)) {
            if (piecesHoveringOverThisFrame_Keys.includes(key)) continue; // Still being hovered over
            delete piecesHoveredOver[key]; // No longer being hovered over
        }

        if (data.length === 0) return;

        for (const pieceHovered of piecesHoveringOverThisFrame) { // { type, coords, dir }
            onPieceIndicatorHover(pieceHovered.type, pieceHovered.coords, pieceHovered.dir); // Generate their legal moves and highlight model
        }
        
        model = buffermodel.createModel_ColorTextured(new Float32Array(data), 2, "TRIANGLES", pieces.getSpritesheet());
        modelArrows = buffermodel.createModel_Colored(new Float32Array(dataArrows), 2, "TRIANGLES");
    }

    /**
     * Removes asrrows based on the mode.
     * mode == 1 Removes arrows to pieces that cant slide in that direction
     * mode == 2 Like mode 1 but will keep any arrows in directions that a selected piece can move
     * Will not return anything as it alters the object it is given.
     * @param {Object} arrows 
     */
    function removeUnnecessaryArrows(arrows) {
        if (mode === 0) return;

        const gamefile = game.getGamefile();
        let attacklines = [];
        attack: {
            if (mode !== 2) break attack;
            const piece = selection.getPieceSelected();
            if (!piece) break attack;
            const slidingMoveset = legalmoves.getPieceMoveset(gamefile, piece.type).sliding;
            if (!slidingMoveset) break attack;
            attacklines = Object.keys(slidingMoveset);
        }
        for (const strline in arrows) {
            if (attacklines.includes(strline)) continue;
            removeTypesWithIncorrectMoveset(arrows[strline],strline);
            if (jsutil.isEmpty(arrows[strline])) delete arrows[strline];
        }

        function removeTypesWithIncorrectMoveset(object, direction) { // horzRight, vertical/diagonalUp
            for (const key in object) {
                // { type, coords }
                for (const side in object[key]) {
                    const type = object[key][side].type;
                    if (!doesTypeHaveMoveset(gamefile, type, direction)) delete object[key][side];
                }
                if (jsutil.isEmpty(object[key])) delete object[key];
            }
        }

        function doesTypeHaveMoveset(gamefile, type, direction) {
            const moveset = legalmoves.getPieceMoveset(gamefile, type);
            if (!moveset.sliding) return false;
            return moveset.sliding[direction] != null;
        }
    }

    function concatData(renderCoords, type, paddingDir, worldWidth, padding, pieceCoords, direction, piecesHoveringOverThisFrame) {
        const worldHalfWidth = worldWidth / 2;

        // Convert to world-space
        const worldCoords = math.convertCoordToWorldSpace(renderCoords);

        const rotation = perspective.getIsViewingBlackPerspective() ? -1 : 1;
        const { texStartX, texStartY, texEndX, texEndY } = bufferdata.getTexDataOfType(type, rotation);

        const xPad = paddingDir.includes('right') ? -padding
                   : paddingDir.includes('left')  ?  padding
                   : 0;

        const yPad = paddingDir.includes('top')          ? -padding
                   : paddingDir.includes('bottom')       ?  padding
                   : 0;

        worldCoords[0] += xPad;
        worldCoords[1] += yPad;

        const startX = worldCoords[0] - worldHalfWidth;   
        const startY = worldCoords[1] - worldHalfWidth;
        const endX = startX + worldWidth;
        const endY = startY + worldWidth;

        // Color
        const { r, g, b } = options.getColorOfType(type);
        let thisOpacity = opacity;

        // Opacity changing with distance
        // let maxAxisDist = math.chebyshevDistance(movement.getBoardPos(), pieceCoords) - 8;
        // opacity = Math.sin(maxAxisDist / 40) * 0.5

        // Are we hovering over? If so, opacity needs to be 100%
        const mouseWorldLocation = input.getMouseWorldLocation(); // [x,y]
        const mouseWorldX = input.getTouchClickedWorld() ? input.getTouchClickedWorld()[0] : mouseWorldLocation[0];
        const mouseWorldY = input.getTouchClickedWorld() ? input.getTouchClickedWorld()[1] : mouseWorldLocation[1];
        if (mouseWorldX > startX && mouseWorldX < endX && mouseWorldY > startY && mouseWorldY < endY) {
            piecesHoveringOverThisFrame.push({ type, coords: pieceCoords, dir: direction });
            thisOpacity = 1;
            hovering = true;
            // If we also clicked, then teleport!
            if (input.isMouseDown_Left() || input.getTouchClicked()) {
                const startCoords = movement.getBoardPos();
                let telCoords;
                if      (paddingDir === 'right' || paddingDir === 'left') telCoords = [pieceCoords[0], startCoords[1]];
                else if (paddingDir === 'top' || paddingDir === 'bottom') telCoords = [startCoords[0], pieceCoords[1]];
                else                                                      telCoords = [pieceCoords[0], pieceCoords[1]];
                transition.panTel(startCoords, telCoords);
                if (input.isMouseDown_Left()) input.removeMouseDown_Left();
            }
        }

        const thisData = bufferdata.getDataQuad_ColorTexture(startX, startY, endX, endY, texStartX, texStartY, texEndX, texEndY, r, g, b, thisOpacity);

        data.push(...thisData);

        // Next append the data of the little arrow!

        const dist = worldHalfWidth * 1;
        const size = 0.3 * worldHalfWidth;
        const points = [
            [dist, -size],
            [dist, +size],
            [dist + size, 0]
        ];

        const angle = Math.atan2(direction[1], direction[0]);
        const ad = applyTransform(points, angle, worldCoords);

        for (let i = 0; i < ad.length; i++) {
            const thisPoint = ad[i];
            //                          x             y                color
            dataArrows.push(thisPoint[0], thisPoint[1], 0,0,0, thisOpacity );
        }
    }

    function applyTransform(points, rotation, translation) {
        // convert rotation angle to radians
      
        // apply rotation matrix and translation vector to each point
        const transformedPoints = points.map(point => {
            const cos = Math.cos(rotation);
            const sin = Math.sin(rotation);
            const xRot = point[0] * cos - point[1] * sin;
            const yRot = point[0] * sin + point[1] * cos;
            const xTrans = xRot + translation[0];
            const yTrans = yRot + translation[1];
            return [xTrans, yTrans];
        });
      
        // return transformed points as an array of length-2 arrays
        return transformedPoints;
    }

    function renderThem() {
        if (mode === 0) return;
        if (model == null) return;

        // render.renderModel(model, undefined, undefined, "TRIANGLES", pieces.getSpritesheet())
        model.render();
        // render.renderModel(modelArrows, undefined, undefined, "TRIANGLES")
        modelArrows.render();
    }

    /**
     * Call when a piece's arrow is hovered over.
     * Calculates their legal moves and model for rendering them.
     * @param {string} type - The type of piece of this arrow indicator
     * @param {number[]} pieceCoords - The coordinates of the piece the arrow is pointing to
     * @param {number[]} direction - The direction/line the arrow is pointing: `[dx,dy]`
     */
    function onPieceIndicatorHover(type, pieceCoords, direction) {
        // Check if their legal moves and mesh have already been stored
        const key = coordutil.getKeyFromCoords(pieceCoords);
        if (key in piecesHoveredOver) return; // Legal moves and mesh already calculated.

        // Calculate their legal moves and mesh!
        const gamefile = game.getGamefile();
        const thisRider = gamefileutility.getPieceAtCoords(gamefile, pieceCoords);
        const thisPieceLegalMoves = legalmoves.calculate(gamefile, thisRider);

        // Calculate the mesh...

        const data = [];
<<<<<<< HEAD
        const pieceColor = colorutil.getPieceColorFromType(type);
        const opponentColor = onlinegame.areInOnlineGame() ? colorutil.getOppositeColor(onlinegame.getOurColor()) : colorutil.getOppositeColor(gamefile.whosTurn);
=======
        const pieceColor = math.getPieceColorFromType(type);
        let opponentColor;
        if (game.areInNonLocalGame()) opponentColor = math.getOppositeColor(game.getOurColorInNonLocalGame());
        else opponentColor = math.getOppositeColor(gamefile.whosTurn);
>>>>>>> bfde252a
        const isOpponentPiece = pieceColor === opponentColor;
        const isOurTurn = gamefile.whosTurn === pieceColor;
        const color = options.getLegalMoveHighlightColor({ isOpponentPiece, isPremove: !isOurTurn });
        highlights.concatData_HighlightedMoves_Individual(data, thisPieceLegalMoves, color);
        highlights.concatData_HighlightedMoves_Sliding(data, pieceCoords, thisPieceLegalMoves, color);
        const model = buffermodel.createModel_Colored(new Float32Array(data), 3, "TRIANGLES");

        // Store both these objects inside piecesHoveredOver

        piecesHoveredOver[key] = { legalMoves: thisPieceLegalMoves, model, color };
    }

    /**
     * Tests if the piece type can move in the specified direction in the game.
     * This works even with directions in the negative-x direction.
     * For example, a piece can move [-2,-1] if it has the slide moveset [2,1].
     * @param {string} type - 'knightridersW'
     * @param {string} direction - [dx,dy]  where dx can be negative
     */
    function doesTypeHaveDirection(type, direction) {
        const moveset = legalmoves.getPieceMoveset(game.getGamefile(), type);
        if (!moveset.sliding) return false;

        const absoluteDirection = absoluteValueOfDirection(direction); // 'dx,dy'  where dx is always positive
        const key = coordutil.getKeyFromCoords(absoluteDirection);
        return key in moveset.sliding;
    }

    /**
     * Returns the absolute value of the direction/line.
     * If it's in the negative-x direction, it negates it.
     * @param {string} direction - `[dx,dy]`
     */
    function absoluteValueOfDirection(direction) {
        let [dx,dy] = direction;
        if (dx < 0 || dx === 0 && dy < 0) { // Negate
            dx *= -1;
            dy *= -1;
        }
        return [dx,dy];
    }

    function renderEachHoveredPiece() {
        const boardPos = movement.getBoardPos();
        const model_Offset = highlights.getOffset();
        const position = [
            -boardPos[0] + model_Offset[0], // Add the highlights offset
            -boardPos[1] + model_Offset[1],
            0
        ];
        const boardScale = movement.getBoardScale();
        const scale = [boardScale, boardScale, 1];

        for (const [key, value] of Object.entries(piecesHoveredOver)) { // 'x,y': { legalMoves, model, color }
            // Skip it if the rider being hovered over IS the piece selected! (Its legal moves are already being rendered)
            if (selection.isAPieceSelected()) {
                const coords = coordutil.getCoordsFromKey(key);
                const pieceSelectedCoords = selection.getPieceSelected().coords;
                if (coordutil.areCoordsEqual(coords, pieceSelectedCoords)) continue; // Skip (already rendering its legal moves, because it's selected)
            }
            value.model.render(position, scale);
        }
    }

    /**
     * Call when our highlights offset, or render range bounding box, changes.
     * This regenerates the mesh of the piece arrow indicators hovered
     * over to account for the new offset.
     */
    function regenModelsOfHoveredPieces() {
        if (!Object.keys(piecesHoveredOver).length) return;

        console.log('Updating models of hovered piece\'s legal moves..');

        for (const [key, value] of Object.entries(piecesHoveredOver)) { // { legalMoves, model, color }
            const coords = coordutil.getCoordsFromKey(key);
            // Calculate the mesh...
            const data = [];
            highlights.concatData_HighlightedMoves_Sliding(data, coords, value.legalMoves, value.color);
            // Overwrite the model inside piecesHoveredOver
            value.model = buffermodel.createModel_Colored(new Float32Array(data), 3, "TRIANGLES");
        }
    }

    /**
     * Erases the list of piece arrows the mouse is currently hovering over & rendering legal moves for.
     * This is typically called when a move is made in-game, so that the arrows' legal moves don't leak from move to move.
     */
    function clearListOfHoveredPieces() {
        for (const hoveredPieceKey in piecesHoveredOver) {
            delete piecesHoveredOver[hoveredPieceKey];
        }
    }

    return Object.freeze({
        getMode,
        update,
        setMode,
        renderThem,
        isMouseHovering,
        renderEachHoveredPiece,
        regenModelsOfHoveredPieces,
        clearListOfHoveredPieces
    });

})();

export default arrows;<|MERGE_RESOLUTION|>--- conflicted
+++ resolved
@@ -436,15 +436,10 @@
         // Calculate the mesh...
 
         const data = [];
-<<<<<<< HEAD
         const pieceColor = colorutil.getPieceColorFromType(type);
-        const opponentColor = onlinegame.areInOnlineGame() ? colorutil.getOppositeColor(onlinegame.getOurColor()) : colorutil.getOppositeColor(gamefile.whosTurn);
-=======
-        const pieceColor = math.getPieceColorFromType(type);
         let opponentColor;
-        if (game.areInNonLocalGame()) opponentColor = math.getOppositeColor(game.getOurColorInNonLocalGame());
-        else opponentColor = math.getOppositeColor(gamefile.whosTurn);
->>>>>>> bfde252a
+        if (game.areInNonLocalGame()) opponentColor = colorutil.getOppositeColor(game.getOurColorInNonLocalGame());
+        else opponentColor = colorutil.getOppositeColor(gamefile.whosTurn);
         const isOpponentPiece = pieceColor === opponentColor;
         const isOurTurn = gamefile.whosTurn === pieceColor;
         const color = options.getLegalMoveHighlightColor({ isOpponentPiece, isPremove: !isOurTurn });
