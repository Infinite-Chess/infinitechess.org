--- conflicted
+++ resolved
@@ -22,14 +22,9 @@
         violin_staccato_c4: [38.82, 40.82],
         marimba_c2: [40.82, 42.82],
         marimba_c2_soft: [42.82, 44.82],
-<<<<<<< HEAD
-        base_staccato_c2: [44.82, 46.82]
-    };
-=======
         base_staccato_c2: [44.82, 46.82],
         // draw_offer: [46.89, 48.526]   Only present for the sound spritesheet in dev-utils that includes the draw offer sound
-    }
->>>>>>> bdc3c5c3
+    };
 
     /** @type {AudioContext} */
     let audioContext;
