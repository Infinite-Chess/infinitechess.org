--- conflicted
+++ resolved
@@ -11,26 +11,15 @@
     let movesBetweenDrawOffers = 2
 
     // Pause UI
-<<<<<<< HEAD
-    let isPaused = false;
+    let isPaused = false
     const element_pauseUI = document.getElementById('pauseUI');
     const element_resume = document.getElementById('resume');
     const element_pointers = document.getElementById('togglepointers');
     const element_copygame = document.getElementById('copygame');
     const element_pastegame = document.getElementById('pastegame');
     const element_mainmenu = document.getElementById('mainmenu');
+    const element_offerDraw = document.getElementById('offerdraw');
     const element_perspective = document.getElementById('toggleperspective');
-=======
-    let isPaused = false
-    const element_pauseUI = document.getElementById('pauseUI')
-    const element_resume = document.getElementById('resume')
-    const element_pointers = document.getElementById('togglepointers')
-    const element_copygame = document.getElementById('copygame')
-    const element_pastegame = document.getElementById('pastegame')
-    const element_mainmenu = document.getElementById('mainmenu')
-    const element_offerDraw = document.getElementById('offerdraw')
-    const element_perspective = document.getElementById('toggleperspective')
->>>>>>> bdc3c5c3
     
     // Functions
 
@@ -46,18 +35,11 @@
 
     function open() {
         isPaused = true;
-<<<<<<< HEAD
         changeTextOfMainMenuButton();
         updatePasteButtonTransparency();
+        updateDrawOfferButton();
         style.revealElement(element_pauseUI);
         initListeners();
-=======
-        changeTextOfMainMenuButton()
-        updatePasteButtonTransparency()
-        updateDrawOfferButton();
-        style.revealElement(element_pauseUI)
-        initListeners()
->>>>>>> bdc3c5c3
     }
 
     function toggle() {
@@ -70,12 +52,8 @@
         const movesLength = moves.length;
         const legalInPrivateMatch = onlinegame.getIsPrivate() && (movesLength === 0 || moves[0].length === 1 && moves[0][0] == null);
 
-<<<<<<< HEAD
         if (onlinegame.areInOnlineGame() && !legalInPrivateMatch) element_pastegame.classList.add('opacity-0_5');
-        else element_pastegame.classList.remove('opacity-0_5');
-=======
-        if (onlinegame.areInOnlineGame() && !legalInPrivateMatch) element_pastegame.classList.add('opacity-0_5')
-        else                                                      element_pastegame.classList.remove('opacity-0_5')
+        else                                                      element_pastegame.classList.remove('opacity-0_5');
     }
 
     function updateDrawOfferButton() {
@@ -87,32 +65,31 @@
 
         // Update transparency...
 
-        const gamefile = game.getGamefile()
+        const gamefile = game.getGamefile();
 
         if (guidrawoffer.areWeAcceptingDraw()) {
             if (!gamefileutility.isGameOver(gamefile)) element_offerDraw.classList.remove('opacity-0_5');
             return;
         }
 
-        if (isNaN(parseInt(gamefile.drawOfferWhite))) gamefile.drawOfferWhite = 0
-        if (isNaN(parseInt(gamefile.drawOfferBlack))) gamefile.drawOfferBlack = 0
+        if (isNaN(parseInt(gamefile.drawOfferWhite))) gamefile.drawOfferWhite = 0;
+        if (isNaN(parseInt(gamefile.drawOfferBlack))) gamefile.drawOfferBlack = 0;
 
-        if (isOfferingDrawLegal()) element_offerDraw.classList.remove('opacity-0_5')
-        else element_offerDraw.classList.add('opacity-0_5')
+        if (isOfferingDrawLegal()) element_offerDraw.classList.remove('opacity-0_5');
+        else element_offerDraw.classList.add('opacity-0_5');
     }
 
     function isOfferingDrawLegal() {
         const gamefile = game.getGamefile();
-        const ourDrawOfferMove = onlinegame.getOurColor() === "white" ? gamefile.drawOfferWhite : gamefile.drawOfferBlack
-        const movesLength = gamefile.moves.length
-        const ourRecentOffers = movesLength - ourDrawOfferMove < movesBetweenDrawOffers
+        const ourDrawOfferMove = onlinegame.getOurColor() === "white" ? gamefile.drawOfferWhite : gamefile.drawOfferBlack;
+        const movesLength = gamefile.moves.length;
+        const ourRecentOffers = movesLength - ourDrawOfferMove < movesBetweenDrawOffers;
         return onlinegame.areInOnlineGame() && !ourRecentOffers && movesscript.isGameResignable(gamefile) && !gamefileutility.isGameOver(gamefile);
     }
 
     function onReceiveOpponentsMove() {
         changeTextOfMainMenuButton();
         updateDrawOfferButton()
->>>>>>> bdc3c5c3
     }
 
     function changeTextOfMainMenuButton() {
@@ -126,12 +103,12 @@
     }
 
     function initListeners() {
-<<<<<<< HEAD
         element_resume.addEventListener('click', callback_Resume);
         element_pointers.addEventListener('click', callback_TogglePointers);
         element_copygame.addEventListener('click', copypastegame.callbackCopy);
         element_pastegame.addEventListener('click', copypastegame.callbackPaste);
         element_mainmenu.addEventListener('click', callback_MainMenu);
+        element_offerDraw.addEventListener('click', callback_OfferDraw);
         element_perspective.addEventListener('click', callback_Perspective);
     }
 
@@ -141,26 +118,8 @@
         element_copygame.removeEventListener('click', copypastegame.callbackCopy);
         element_pastegame.removeEventListener('click', copypastegame.callbackPaste);
         element_mainmenu.removeEventListener('click', callback_MainMenu);
+        element_offerDraw.removeEventListener('click', callback_OfferDraw);
         element_perspective.removeEventListener('click', callback_Perspective);
-=======
-        element_resume.addEventListener('click', callback_Resume)
-        element_pointers.addEventListener('click', callback_TogglePointers)
-        element_copygame.addEventListener('click', copypastegame.callbackCopy)
-        element_pastegame.addEventListener('click', copypastegame.callbackPaste)
-        element_mainmenu.addEventListener('click', callback_MainMenu)
-        element_offerDraw.addEventListener('click', callback_OfferDraw)
-        element_perspective.addEventListener('click', callback_Perspective)
-    }
-
-    function closeListeners() {
-        element_resume.removeEventListener('click', callback_Resume)
-        element_pointers.removeEventListener('click', callback_TogglePointers)
-        element_copygame.removeEventListener('click', copypastegame.callbackCopy)
-        element_pastegame.removeEventListener('click', copypastegame.callbackPaste)
-        element_mainmenu.removeEventListener('click', callback_MainMenu)
-        element_offerDraw.removeEventListener('click', callback_OfferDraw)
-        element_perspective.removeEventListener('click', callback_Perspective)
->>>>>>> bdc3c5c3
     }
 
     function callback_Resume(event) {
@@ -183,21 +142,17 @@
         guititle.open();
     }
 
-<<<<<<< HEAD
-    function callback_TogglePointers(event) {
-=======
     // Called when the draw offer button is clicked
     function callback_OfferDraw(event) {
-        if (!movesscript.isGameResignable(game.getGamefile())) return statustext.showStatus("Can't offer draw.")
+        if (!movesscript.isGameResignable(game.getGamefile())) return statustext.showStatus("Can't offer draw.");
 
         // Do we need to extend a draw offer or accept one?
         if (!guidrawoffer.areWeAcceptingDraw() && isOfferingDrawLegal()) guidrawoffer.extendDrawOffer();
         else if (guidrawoffer.areWeAcceptingDraw()) guidrawoffer.callback_AcceptDraw();
-        else statustext.showStatus("Can't offer draw.")
+        else statustext.showStatus("Can't offer draw.");
     }
 
-    function callback_TogglePointers (event) {
->>>>>>> bdc3c5c3
+    function callback_TogglePointers(event) {
         event = event || window.event;
         main.renderThisFrame();
         let mode = arrows.getMode();
@@ -225,12 +180,7 @@
         onReceiveOpponentsMove,
         changeTextOfMainMenuButton,
         callback_Resume,
-<<<<<<< HEAD
         callback_TogglePointers,
     });
-=======
-        callback_TogglePointers
-    })
->>>>>>> bdc3c5c3
 
 })();