
/*
 * This script handles copying and pasting games
 */

"use strict";

const copypastegame = (function() {

    /** Enable to only copy a single position without all the moves prior */
    const copySinglePosition = false; 

    /**
     * A list of metadata properties that are retained from the current game when pasting an external game.
     * These will overwrite the pasted game's metadata with the current game's metadata.
     */
    const retainMetadataWhenPasting = ['White','Black','TimeControl','Event','Site','Round'];

    /**
     * Copies the current game to the clipboard in ICN notation.
     * This callback is called when the "Copy Game" button is pressed.
     * @param {event} event - The event fired from the event listener
     */
    function callbackCopy(event) {
        const gamefile = game.getGamefile();
        const Variant = gamefile.metadata.Variant;

        const primedGamefile = primeGamefileForCopying(gamefile);
        const largeGame = Variant === 'Omega_Squared' || Variant === 'Omega_Cubed' || Variant === 'Omega_Fourth';
        const specifyPosition = !largeGame;
        const shortformat = formatconverter.LongToShort_Format(primedGamefile, { compact_moves: 1, make_new_lines: false, specifyPosition });
          
        main.copyToClipboard(shortformat);
        statustext.showStatus(translations["copypaste"]["copied_game"]);
    }

    /**
     * Primes the provided gamefile to for the formatconverter to turn it into an ICN
     * @param {gamefile} gamefile - The gamefile
     * @returns {Object} The primed gamefile for converting into ICN format
     */
    function primeGamefileForCopying(gamefile) { // Compress the entire gamefile for copying
        let primedGamefile = {};
        /** What values do we need?
         * 
         * metadata
         * turn
         * enpassant
         * moveRule
         * fullMove
         * startingPosition (can pass in shortformat string instead)
         * specialRights
         * moves
         * gameRules
         */

        const gameRulesCopy = math.deepCopyObject(gamefile.gameRules);

        primedGamefile.metadata = gamefile.metadata;
        primedGamefile.metadata.Variant = translations[primedGamefile.metadata.Variant] || primedGamefile.metadata.Variant; // Convert the variant metadata code to spoken language if translation is available
        primedGamefile.turn = gamefile.startSnapshot.turn;
        primedGamefile.enpassant = gamefile.startSnapshot.enpassant;
        if (gameRulesCopy.moveRule) primedGamefile.moveRule = `${gamefile.startSnapshot.moveRuleState}/${gameRulesCopy.moveRule}`; delete gameRulesCopy.moveRule;
        primedGamefile.fullMove = gamefile.startSnapshot.fullMove;
        primedGamefile.startingPosition = gamefile.startSnapshot.positionString;
        primedGamefile.moves = gamefile.moves;
        primedGamefile.gameRules = gameRulesCopy;

        if (copySinglePosition) {
            primedGamefile.startingPosition = gamefile.startSnapshot.position;
            primedGamefile.specialRights = gamefile.startSnapshot.specialRights;
            primedGamefile = formatconverter.GameToPosition(primedGamefile, Infinity);
        }

        return primedGamefile;
    }
    
    /**
     * Pastes the clipboard ICN to the current game.
     * This callback is called when the "Paste Game" button is pressed.
     * @param {event} event - The event fired from the event listener
     */
    async function callbackPaste(event) {
        // Make sure we're not in a public match
        if (onlinegame.areInOnlineGame() && !onlinegame.getIsPrivate()) return statustext.showStatus(translations["copypaste"]["cannot_paste_in_public"]);

        // Make sure it's legal in a private match
        if (onlinegame.areInOnlineGame() && onlinegame.getIsPrivate() && game.getGamefile().moves.length > 0) return statustext.showStatus(translations["copypaste"]["cannot_paste_after_moves"]);

        // Do we have clipboard permission?
        let clipboard;
        try {
            clipboard = await navigator.clipboard.readText();
        } catch (error) {
            const message = translations["copypaste"]["clipboard_denied"];
            return statustext.showStatus((message + "\n" + error), true);
        }

        // Convert clipboard text to object
        let longformat;
        try {
            longformat = JSON.parse(clipboard); // Gamefile is already primed for the constructor
        } catch (error) {
            try {
                longformat = formatconverter.ShortToLong_Format(clipboard, true, true);
            } catch (e) {
                console.error(e);
                statustext.showStatus(translations["copypaste"]["clipboard_invalid"], true);
                return;
            }
        }

        longformat = backcompatible.getLongformatInNewNotation(longformat);

        if (!verifyLongformat(longformat)) return;

        console.log(longformat);
        
        pasteGame(longformat);
    }

    /**
     * Makes sure longformat has all the correct properties before we cast it to a gamefile.
     * If it doesn't, it displays an error to the user the reason why, and returns false.
     * @param {Object} longformat - The gamefile spat out by the formatconverter
     * @returns {boolean} *false* if the longformat is invalid.
     */
    function verifyLongformat(longformat) {
        /** We need all of these properties:
         * metadata
         * turn
         * enpassant
         * moveRule
         * fullMove
         * startingPosition
         * specialRights
         * moves
         * gameRules
         */

        if (!longformat.metadata) longformat.metadata = {};
        if (!longformat.fullMove) longformat.fullMove = 1;
        if (!longformat.startingPosition && !longformat.metadata.Variant) { statustext.showStatus(translations["copypaste"]["game_needs_to_specify"], true); return false; }
        if (longformat.startingPosition && !longformat.specialRights) longformat.specialRights = {};
        if (!longformat.gameRules) longformat.gameRules = variant.getBareMinimumGameRules();
        longformat.gameRules.winConditions = longformat.gameRules.winConditions || variant.getDefaultWinConditions();
        if (!verifyWinConditions(longformat.gameRules.winConditions)) return false;
<<<<<<< HEAD
        longformat.gameRules.promotionRanks = longformat.gameRules.promotionRanks || null;
        longformat.gameRules.promotionsAllowed = longformat.gameRules.promotionsAllowed || { white: [], black: [] };
=======
        longformat.gameRules.promotionRanks = longformat.gameRules.promotionRanks || null
        longformat.gameRules.promotionsAllowed = longformat.gameRules.promotionsAllowed || { white: [], black: [] }
        longformat.gameRules.turnOrder = longformat.gameRules.turnOrder || ['white', 'black']
>>>>>>> 6a6e208e

        return true;
    }

    /** For now doesn't verify if the required royalty is present. */
    function verifyWinConditions(winConditions) {
        for (let i = 0; i < winConditions.white.length; i++) {
            const winCondition = winConditions.white[i];
            if (wincondition.validWinConditions.includes(winCondition)) continue;
            // Not valid
            statustext.showStatus(`${translations["copypaste"]["invalid_wincon_white"]} "${winCondition}".`, true);
            return false;
        }

        for (let i = 0; i < winConditions.black.length; i++) {
            const winCondition = winConditions.black[i];
            if (wincondition.validWinConditions.includes(winCondition)) continue;
            // Not valid
            statustext.showStatus(`${translations["copypaste"]["invalid_wincon_black"]} "${winCondition}".`, true);
            return false;
        }

        return true;
    }

    /**
     * Loads a game from the provided game in longformat.
     * @param {Object} longformat - The game in longformat, or primed for copying. This is NOT the gamefile, we'll need to use the gamefile constructor.
     */
    function pasteGame(longformat) { // game: { startingPosition (key-list), patterns, promotionRanks, moves, gameRules }
        console.log(translations["copypaste"]["pasting_game"]);

        /** longformat properties:
         * metadata
         * turnOrder
         * enpassant
         * moveRule
         * fullMove
         * shortposition
         * startingPosition
         * specialRights
         * moves
         * gameRules
         */

        if (!verifyGamerules(longformat.gameRules)) return; // If this is false, it will have already displayed the error

        // Create a new gamefile from the longformat...

        // Retain most of the existing metadata on the currently loaded gamefile
        const currentGameMetadata = game.getGamefile().metadata;
        retainMetadataWhenPasting.forEach((metadataName) => {
            longformat.metadata[metadataName] = currentGameMetadata[metadataName];
        });
        // Only keep the Date of the current game if the starting position of the pasted game isn't specified,
        // because loading the variant version relies on that.
        if (longformat.shortposition || longformat.startingPosition) {
            longformat.metadata.UTCDate = currentGameMetadata.UTCDate;
            longformat.metadata.UTCTime = currentGameMetadata.UTCTime;
        } else if (backcompatible.isDateMetadataInOldFormat(longformat.metadata.Date)) { // Import Date metadata from pasted game, converting it if it is in an old format.
            const { UTCDate, UTCTime } = backcompatible.convertDateMetdatatoUTCDateUTCTime(longformat.metadata.Date);
            longformat.metadata.UTCDate = UTCDate;
            longformat.metadata.UTCTime = UTCTime;
        }

        // If the variant has been translated, the variant metadata needs to be converted from language-specific to internal game code else keep it the same
        longformat.metadata.Variant = convertVariantFromSpokenLanguageToCode(longformat.metadata.Variant) || longformat.metadata.Variant;

        delete longformat.metadata.Clock;

        // Don't transfer the pasted game's Result and Condition metadata. For all we know,
        // the game could have ended by time, in which case we want to further analyse what could have happened.
        delete longformat.metadata.Result;
        delete longformat.metadata.Condition; // Old format
        delete longformat.metadata.Termination; // New format

        // The variant options passed into the variant loader needs to contain the following properties:
        // `turn`, `fullMove`, `enpassant`, `moveRule`, `positionString`, `startingPosition`, `specialRights`, `gameRules`.
        const variantOptions = {
            fullMove: longformat.fullMove,
            enpassant: longformat.enpassant,
            moveRule: longformat.moveRule,
            positionString: longformat.shortposition,
            startingPosition: longformat.startingPosition,
            specialRights: longformat.specialRights,
            gameRules: longformat.gameRules
        };

        if (onlinegame.areInOnlineGame() && onlinegame.getIsPrivate()) {
            // Playing a custom private game! Save the pasted position in browser
            // storage so that we can remember it upon refreshing.
            const gameID = onlinegame.getGameID();
            localstorage.saveItem(gameID, variantOptions);
        }

        const newGamefile = new gamefile(longformat.metadata, { moves: longformat.moves, variantOptions });

        // What is the warning message if pasting in a private match?
        const privateMatchWarning = onlinegame.getIsPrivate() ? ` ${translations["copypaste"]["pasting_in_private"]}` : "";

        // Change win condition of there's too many pieces!
        let tooManyPieces = false;
        if (newGamefile.startSnapshot.pieceCount >= gamefileutility.pieceCountToDisableCheckmate) { // TOO MANY pieces!
            tooManyPieces = true;
            statustext.showStatus(`${translations["copypaste"]["piece_count"]} ${newGamefile.startSnapshot.pieceCount} ${translations["copypaste"]["exceeded"]} ${gamefileutility.pieceCountToDisableCheckmate}! ${translations["copypaste"]["changed_wincon"]}${privateMatchWarning}`, false, 1.5);

            // Make win condition from checkmate to royal capture
            const whiteHasCheckmate = newGamefile.gameRules.winConditions.white.includes('checkmate');
            const blackHasCheckmate = newGamefile.gameRules.winConditions.black.includes('checkmate');
            if (whiteHasCheckmate) {
                math.removeObjectFromArray(newGamefile.gameRules.winConditions.white, 'checkmate', true);
                newGamefile.gameRules.winConditions.white.push('royalcapture');
            }
            if (blackHasCheckmate) {
                math.removeObjectFromArray(newGamefile.gameRules.winConditions.black, 'checkmate', true);
                newGamefile.gameRules.winConditions.black.push('royalcapture');
            }
        }

        // Only print "Loaded game!" if we haven't already shown a different status message cause of too many pieces
        if (!tooManyPieces) {
            const message = `${translations["copypaste"]["loaded_from_clipboard"]}${privateMatchWarning}`;
            statustext.showStatus(message);
        }

        game.unloadGame();
        game.loadGamefile(newGamefile);

        console.log(translations["copypaste"]["loaded"]);
    }

    function convertVariantFromSpokenLanguageToCode(Variant) {
        // Iterate through all translations until we find one that matches this name
        for (const translationCode in translations) {
            if (translations[translationCode] === Variant) {
                return translationCode;
            }
        }
        // Else unknown variant, return undefined
    }

    /**
     * Returns true if all gamerules are valid values.
     * @param {Object} gameRules - The gamerules in question
     * @returns {boolean} *true* if the gamerules are valid
     */
    function verifyGamerules(gameRules) {
        if (gameRules.slideLimit !== undefined && typeof gameRules.slideLimit !== 'number') {
            statustext.showStatus(`${translations["copypaste"]["slidelimit_not_number"]} "${gameRules.slideLimit}"`, true);
            return false;
        }
        return true;
    }

    // Old methods for determining what win conditions are compatible with each other,
    // and for making sure you have the right royals, etc...
    // Currently, all win conditions have no piece restrictions

    // function verifyWinConditions(winConditions, piecesOrganizedByType) {
    //     if (!winConditions) {
    //         if (!verifyCheckmate(piecesOrganizedByType, 'white')) return false;
    //         if (!verifyCheckmate(piecesOrganizedByType, 'black')) return false;
    //         return true;
    //     }

    //     // {
    //     //     // The value can be 1 of 3 options:  both/white/black
    //     //     // LEFT UNDEFINED if neither!
    //     //     checkmate: 'both',
    //     //     royalcapture: undefined,
    //     //     allroyalscaptured: undefined,
    //     //     allpiecescaptured: undefined,
    //     //     threecheck: undefined,
    //     //     koth: undefined,
    //     // }

    //     // 1. There must be atleast 1 win condition specified for both colors
    //     if (winConditions.white.length === 0) return displayError(`WHITE must have atleast 1 win condition!`)
    //     if (winConditions.black.length === 0) return displayError(`BLACK must have atleast 1 win condition!`)

    //     // 2. The specified win conditions must be compatible with each other (checkmate not compatible with royalcapture)

    //     // There can only be one of these: checkmate, royalcapture, allroyalscaptured.

    //     let whiteRoyalWinconditions = 0;
    //     let blackRoyalWinconditions = 0;

    //     if (wincondition.doesColorHaveWinCondition(winConditions, 'white', 'checkmate')) whiteRoyalWinconditions++;
    //     if (wincondition.doesColorHaveWinCondition(winConditions, 'black', 'checkmate')) blackRoyalWinconditions++;
    //     if (wincondition.doesColorHaveWinCondition(winConditions, 'white', 'royalcapture')) whiteRoyalWinconditions++;
    //     if (wincondition.doesColorHaveWinCondition(winConditions, 'black', 'royalcapture')) blackRoyalWinconditions++;
    //     if (wincondition.doesColorHaveWinCondition(winConditions, 'white', 'allroyalscaptured')) whiteRoyalWinconditions++;
    //     if (wincondition.doesColorHaveWinCondition(winConditions, 'black', 'allroyalscaptured')) blackRoyalWinconditions++;

    //     if (whiteRoyalWinconditions > 1) return displayError(`WHITE must have no more than 1 of the following win conditions: checkmate, royalcapture, and allroyalscaptured. Counted: ${whiteRoyalWinconditions}`)
    //     if (blackRoyalWinconditions > 1) return displayError(`BLACK must have no more than 1 of the following win conditions: checkmate, royalcapture, and allroyalscaptured. Counted: ${blackRoyalWinconditions}`)

    //     // allpiecescaptured requires there be no checkmate/royalcapture/allroyalscaptured.

    //     const whiteHasAllpiecescaptured = wincondition.doesColorHaveWinCondition(winConditions, 'white', 'allpiecescaptured');
    //     const blackHasAllpiecescaptured = wincondition.doesColorHaveWinCondition(winConditions, 'black', 'allpiecescaptured');
    //     if (whiteHasAllpiecescaptured && whiteRoyalWinconditions > 0) return displayError(`WHITE must not have win condition 'allpiecescaptured' when they also have one of checkmate/royalcapture/allroyalscaptured!`)
    //     if (blackHasAllpiecescaptured && blackRoyalWinconditions > 0) return displayError(`BLACK must not have win condition 'allpiecescaptured' when they also have one of checkmate/royalcapture/allroyalscaptured!`)

    //     // threecheck requires there be one of checkmate/royalcapture/allroyalscaptured

    //     if (wincondition.doesColorHaveWinCondition(winConditions, 'white', 'threecheck') && whiteRoyalWinconditions === 0) return displayError(`WHITE win condition of 'threecheck' must be paired with atleast 1 win condition of checkmate/royalcapture/allroyalscaptured!`)
    //     if (wincondition.doesColorHaveWinCondition(winConditions, 'black', 'threecheck') && blackRoyalWinconditions === 0) return displayError(`BLACK win condition of 'threecheck' must be paired with atleast 1 win condition of checkmate/royalcapture/allroyalscaptured!`)

    //     // koth, if your opponent can capture your king without winning, they don't have checkmate/royalcapture
    //     // requires there be one of:  checkmate/royalcapture/allroyalscaptured/allpiecescaptured,
    //     // because if your king is captured, you need a back-up win condition.

    //     const whiteHasCheckmate = wincondition.doesColorHaveWinCondition(winConditions, 'white', 'checkmate')
    //     const blackHasCheckmate = wincondition.doesColorHaveWinCondition(winConditions, 'black', 'checkmate')
    //     const whiteHasRoyalcapture = wincondition.doesColorHaveWinCondition(winConditions, 'white', 'royalcapture')
    //     const blackHasRoyalcapture = wincondition.doesColorHaveWinCondition(winConditions, 'black', 'royalcapture')
    //     const whiteHasKOTH = wincondition.doesColorHaveWinCondition(winConditions, 'white', 'koth')
    //     const blackHasKOTH = wincondition.doesColorHaveWinCondition(winConditions, 'black', 'koth')
    //     if (whiteHasKOTH && !blackHasCheckmate && !blackHasRoyalcapture && whiteRoyalWinconditions === 0 && !whiteHasAllpiecescaptured) return displayError(`WHITE with the win condition of 'koth' and black with neither checkmate/royalcapture, requires a backup win condition: checkmate/royalcapture/allroyalscaptured/allpiecescaptured!`)
    //     if (blackHasKOTH && !whiteHasCheckmate && !whiteHasRoyalcapture && blackRoyalWinconditions === 0 && !blackHasAllpiecescaptured) return displayError(`BLACK with the win condition of 'koth' and white with neither checkmate/royalcapture, requires a backup win condition: checkmate/royalcapture/allroyalscaptured/allpiecescaptured!`)
    
    //     // All win conditions specified are compatible...

    //     // For each active win condition, make sure the position has necessary royalty!
    //     // Also NOT too much royalty!

    //     if (wincondition.doesColorHaveWinCondition(winConditions, 'white', 'checkmate')) if (!verifyCheckmate(piecesOrganizedByType, 'white')) return false;
    //     if (wincondition.doesColorHaveWinCondition(winConditions, 'black', 'checkmate')) if (!verifyCheckmate(piecesOrganizedByType, 'black')) return false;
    //     if (wincondition.doesColorHaveWinCondition(winConditions, 'white', 'royalcapture')) if (!verifyRoyalcapture(piecesOrganizedByType, 'white')) return false;
    //     if (wincondition.doesColorHaveWinCondition(winConditions, 'black', 'royalcapture')) if (!verifyRoyalcapture(piecesOrganizedByType, 'black')) return false;
    //     if (wincondition.doesColorHaveWinCondition(winConditions, 'white', 'allroyalscaptured')) if (!verifyAllroyalscaptured(piecesOrganizedByType, 'white')) return false;
    //     if (wincondition.doesColorHaveWinCondition(winConditions, 'black', 'allroyalscaptured')) if (!verifyAllroyalscaptured(piecesOrganizedByType, 'black')) return false;
    //     if (blackRoyalWinconditions === 0 && !whiteHasKOTH) if (!verifyNoRoyals(piecesOrganizedByType, 'white')) return false;
    //     if (whiteRoyalWinconditions === 0 && !blackHasKOTH) if (!verifyNoRoyals(piecesOrganizedByType, 'black')) return false;
    //     if (wincondition.doesColorHaveWinCondition(winConditions, 'white', 'allpiecescaptured')) if (!verifyAllpiecescaptured(piecesOrganizedByType, 'white')) return false;
    //     if (wincondition.doesColorHaveWinCondition(winConditions, 'black', 'allpiecescaptured')) if (!verifyAllpiecescaptured(piecesOrganizedByType, 'black')) return false;
    //     if (wincondition.doesColorHaveWinCondition(winConditions, 'white', 'threecheck')) if (!verifyThreecheck(piecesOrganizedByType, 'white')) return false;
    //     if (wincondition.doesColorHaveWinCondition(winConditions, 'black', 'threecheck')) if (!verifyThreecheck(piecesOrganizedByType, 'black')) return false;
    //     if (wincondition.doesColorHaveWinCondition(winConditions, 'white', 'koth')) if (!verifyKoth(piecesOrganizedByType, 'white')) return false;
    //     if (wincondition.doesColorHaveWinCondition(winConditions, 'black', 'koth')) if (!verifyKoth(piecesOrganizedByType, 'black')) return false;
    
    //     return true;
    // }

    // // Makes sure that with no royal win condition there are no royals of specified color
    // function verifyNoRoyals(piecesOrganizedByType, color) {
    //     const oppositeColor = math.getOppositeColor(color)

    //     // Check to make sure there is zero royals
    //     const royalCount = gamefileutility.getCountOfTypesFromPiecesByType(piecesOrganizedByType, pieces.royals, color)
    //     if (royalCount > 0) return displayError(`${color.toUpperCase()} does not need royalty for the win conditions ${oppositeColor} has!`);
        
    //     return true;
    // }

    // // makes sure that the starting position is valid with checkmate! Exactly 1 jumping royal piece (not sliding)
    // function verifyCheckmate(piecesOrganizedByType, color) {
    //     const oppositeColor = math.getOppositeColor(color)
        
    //     // Check to make sure there is exactly 1 jumping royal! (not sliding)
    //     const jumpingRoyalCount = gamefileutility.getCountOfTypesFromPiecesByType(piecesOrganizedByType, pieces.jumpingRoyals, oppositeColor)
    //     if (jumpingRoyalCount !== 1) return displayError(`When ${color.toUpperCase()} has a win condition of 'checkmate', ${oppositeColor.toUpperCase()} should have exactly 1 king or royal centuar! Counted: ${jumpingRoyalCount}`)

    //     // Also make sure there are no royal queens! We can't calculate checkmate with sliding pieces.
    //     const royalQueenCount = gamefileutility.getCountOfTypesFromPiecesByType(piecesOrganizedByType, ['royalQueens'], oppositeColor)
    //     if (royalQueenCount > 0) return displayError(`When ${color.toUpperCase()} has a win condition of 'checkmate', ${oppositeColor.toUpperCase()} should have zero royal queens! Counted: ${royalQueenCount}`)

    //     return true;
    // }

    // function verifyRoyalcapture(piecesOrganizedByType, color) {
    //     const oppositeColor = math.getOppositeColor(color)

    //     // Check to make sure there is atleast 1 royal!
    //     const royalCount = gamefileutility.getCountOfTypesFromPiecesByType(piecesOrganizedByType, pieces.royals, oppositeColor)
    //     if (royalCount < 1) return displayError(`When ${color.toUpperCase()} has a win condition of 'royalcapture', ${oppositeColor.toUpperCase()} should have atleast 1 royal! Counted: ${royalCount}`)
        
    //     return true;
    // }

    // function verifyAllroyalscaptured(piecesOrganizedByType, color) {
    //     const oppositeColor = math.getOppositeColor(color)

    //     // Check to make sure there is atleast 1 royal!
    //     const royalCount = gamefileutility.getCountOfTypesFromPiecesByType(piecesOrganizedByType, pieces.royals, oppositeColor)
    //     if (royalCount < 1) return displayError(`When ${color.toUpperCase()} has a win condition of 'allroyalscaptured', ${oppositeColor.toUpperCase()} should have exactly atleast 1 royal! Counted: ${royalCount}`)
        
    //     return true;
    // }

    // function verifyAllpiecescaptured(piecesOrganizedByType, color) {
    //     const oppositeColor = math.getOppositeColor(color)

    //     // Check to make sure there is atleast 1 piece!
    //     const pieceCount = gamefileutility.getPieceCountOfColorFromPiecesByType(piecesOrganizedByType, oppositeColor)
    //     if (pieceCount < 1) return displayError(`When ${color.toUpperCase()} has a win condition of 'allpiecescaptured', ${oppositeColor.toUpperCase()} should have atleast 1 piece!`)
        
    //     return true;
    // }

    // function verifyThreecheck(piecesOrganizedByType, color) {
    //     const oppositeColor = math.getOppositeColor(color)

    //     // Check to make sure there is atleast 1 royal!
    //     const royalCount = gamefileutility.getCountOfTypesFromPiecesByType(piecesOrganizedByType, pieces.royals, oppositeColor)
    //     if (royalCount < 1) return displayError(`When ${color.toUpperCase()} has a win condition of 'threecheck', ${oppositeColor.toUpperCase()} should have exactly atleast 1 royal! Counted: ${royalCount}`)
        
    //     return true;
    // }

    // function verifyKoth(piecesOrganizedByType, color) {
    //     // Check to make sure there is atleast 1 king! (no other royals reaching the top of the hill counts)
    //     const kingCount = gamefileutility.getCountOfTypesFromPiecesByType(piecesOrganizedByType, ['kings'], color)
    //     if (kingCount === 0) return displayError(`${color.toUpperCase()} with a win condition of 'koth' should have atleast 1 king! Royal queens and centaurs don't count.`)
        
    //     return true;
    // }

    // function displayError(message) {
    //     statustext.showStatus(message, true)
    // }


    return Object.freeze({
        callbackCopy,
        callbackPaste
    });

})();<|MERGE_RESOLUTION|>--- conflicted
+++ resolved
@@ -145,14 +145,9 @@
         if (!longformat.gameRules) longformat.gameRules = variant.getBareMinimumGameRules();
         longformat.gameRules.winConditions = longformat.gameRules.winConditions || variant.getDefaultWinConditions();
         if (!verifyWinConditions(longformat.gameRules.winConditions)) return false;
-<<<<<<< HEAD
         longformat.gameRules.promotionRanks = longformat.gameRules.promotionRanks || null;
         longformat.gameRules.promotionsAllowed = longformat.gameRules.promotionsAllowed || { white: [], black: [] };
-=======
-        longformat.gameRules.promotionRanks = longformat.gameRules.promotionRanks || null
-        longformat.gameRules.promotionsAllowed = longformat.gameRules.promotionsAllowed || { white: [], black: [] }
-        longformat.gameRules.turnOrder = longformat.gameRules.turnOrder || ['white', 'black']
->>>>>>> 6a6e208e
+        longformat.gameRules.turnOrder = longformat.gameRules.turnOrder || ['white', 'black'];
 
         return true;
     }
