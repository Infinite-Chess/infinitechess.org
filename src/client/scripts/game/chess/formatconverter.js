
'use strict';

/**
 * Universal Infinite Chess Notation [Converter] and Interface
 * by Andreas Tsevas and Naviary
 * https://github.com/tsevasa/infinite-chess-notation
 * 
 * This script converts primed gamefiles from JSON notation to a
 * compact ICN (Infinite Chess Noation) and back, still human-readable,
 * but taking less space to describe positions.
 */
    
const pieceDictionary = {
	"kingsW": "K", "kingsB": "k",
	"pawnsW": "P", "pawnsB": "p",
	"knightsW": "N", "knightsB": "n",
	"bishopsW": "B", "bishopsB": "b",
	"rooksW": "R", "rooksB": "r",
	"queensW": "Q", "queensB": "q",
	"amazonsW": "AM", "amazonsB": "am",
	"hawksW": "HA", "hawksB": "ha",
	"chancellorsW": "CH", "chancellorsB": "ch",
	"archbishopsW": "AR", "archbishopsB": "ar",
	"guardsW": "GU", "guardsB": "gu",
	"camelsW": "CA", "camelsB": "ca",
	"giraffesW": "GI", "giraffesB": "gi",
	"zebrasW": "ZE", "zebrasB": "ze",
	"centaursW": "CE", "centaursB": "ce",
	"royalQueensW": "RQ", "royalQueensB": "rq",
	"royalCentaursW": "RC", "royalCentaursB": "rc",
	"knightridersW": "NR", "knightridersB": "nr",
<<<<<<< HEAD
	"huygensW": "HU", "huygensB": "hu",
=======
	"rosesW": "RO", "rosesB": "ro",
>>>>>>> cc178d7c
	"obstaclesN": "ob",
	"voidsN": "vo"
};

const metadata_key_ordering = [
    "Event",
    "Site",
    "Variant",
    "Round",
    "UTCDate",
    "UTCTime",
    "TimeControl",
    "White",
    "Black",
    "Result",
    "Termination"
];

function invertDictionary(json) {
	const inv = {};
	for (const key in json) {
		inv[json[key]] = key;
	}
	return inv;
}

const invertedpieceDictionary = invertDictionary(pieceDictionary);

function LongToShort_Piece(longpiece) {
	if (!pieceDictionary[longpiece]) throw new Error("Unknown piece type detected: " + longpiece);
	return pieceDictionary[longpiece];
}

function ShortToLong_Piece(shortpiece) {
	if (!invertedpieceDictionary[shortpiece]) throw new Error("Unknown piece abbreviation detected: " + shortpiece);
	return invertedpieceDictionary[shortpiece];
}

/**
 * Checks if a string can be parsed to JSON
 * @param {string} str - Input string
 * @returns {boolean} True if string is in JSON format, else false
 */
function isJson(str) {
	try {
		JSON.parse(str);
	} catch (e) {
		return false;
	}
	return true;
}

/**
 * Converts a gamefile in JSON format to Infinite Chess Notation.
 * @param {Object} longformat - The gamefile in JSON format
 * @param {Object} [options] - Configuration options for the output format
 * @param {number} [options.compact_moves=0] - Optional. Number between 0-2 for how compact you want the resulting ICN (0 = least compact, pretty. 1: moderately compact. 2: most compact, no 'x','+', or '#').
 * @param {boolean} [options.make_new_lines=true] - Optional. Boolean specifying whether linebreaks should be included in the output string.
 * @param {boolean} [options.specifyPosition=true] - Optional. If false, the ICN won't contain the starting position, that can be deduced from the Variant and Date metadata. This is useful for compressing server logs.
 * @returns {string} The ICN of the gamefile as a string
 */
function LongToShort_Format(longformat, { compact_moves = 0, make_new_lines = true, specifyPosition = true } = {}) {
	let shortformat = "";
	const whitespace = (make_new_lines ? "\n" : " ");

	// metadata - appended in correct order given by metadata_key_ordering
	const metadata_keys_used = {};
	for (const key of metadata_key_ordering) {
		if (longformat.metadata[key]) {
			shortformat += `[${key} "${longformat.metadata[key]}"]${whitespace}`;
			metadata_keys_used[key] = true;
		}
	}
	// append the rest of the metadata
	for (const key in longformat.metadata) {
		if (longformat.metadata[key] && !metadata_keys_used[key]) shortformat += `[${key} "${longformat.metadata[key]}"]${whitespace}`;
	}
	if (longformat.metadata) shortformat += whitespace;

	// Turn order
	const turnOrderArray = []; // ['w','b']
	if (!longformat.gameRules.turnOrder) throw new Error("turnOrder gamerule MUST be present when compressing a game.");
	for (const color of longformat.gameRules.turnOrder) {
		if (color === 'white') turnOrderArray.push('w');
		else if (color === 'black') turnOrderArray.push('b');
		else throw new Error(`Invalid color '${color}' when parsing turn order when copying game!`);
	}
	let turn_order = turnOrderArray.join(':'); // 'w:b'
	if (turn_order === 'w:b') turn_order = 'w'; // Short for 'w:b'
	else if (turn_order === 'b:w') turn_order = 'b'; // Short for 'b:w'
	shortformat += turn_order + ' ';

	// en passant
	if (longformat.enpassant) shortformat += `${longformat.enpassant.toString()} `;

	// X move rule
	if (longformat.moveRule) shortformat += `${longformat.moveRule.toString()} `;

	// full move counter
	let fullmove = 1;
	if (longformat.fullMove) {
		shortformat += `${longformat.fullMove.toString()} `;
		fullmove = parseInt(longformat.fullMove);
	}

	// promotion lines, currently assumes that "promotionRanks" is always defined as a list of length 2, if it is defined
	if (longformat.gameRules) {
		if (longformat.gameRules.promotionRanks) {
			shortformat += "(";
			if (longformat.gameRules.promotionRanks[0] != null) {
				const promotionListWhite = (longformat.gameRules.promotionsAllowed ? longformat.gameRules.promotionsAllowed.white : null);
				shortformat += longformat.gameRules.promotionRanks[0];
				if (promotionListWhite) {
					if (!(promotionListWhite.length == 4 && promotionListWhite.includes("rooks") && promotionListWhite.includes("queens") && promotionListWhite.includes("bishops") && promotionListWhite.includes("knights"))) {
						shortformat += ";";
						for (const longpiece of promotionListWhite) {
							shortformat += `${LongToShort_Piece(longpiece + "W")},`;
						}
						shortformat = shortformat.slice(0, -1);
					}
				}
			}
			shortformat += "|";
			if (longformat.gameRules.promotionRanks[1] != null) {
				const promotionListBlack = (longformat.gameRules.promotionsAllowed ? longformat.gameRules.promotionsAllowed.black : null);
				shortformat += longformat.gameRules.promotionRanks[1];
				if (promotionListBlack) {
					if (!(promotionListBlack.length == 4 && promotionListBlack.includes("rooks") && promotionListBlack.includes("queens") && promotionListBlack.includes("bishops") && promotionListBlack.includes("knights"))) {
						shortformat += ";";
						for (const longpiece of promotionListBlack) {
							shortformat += `${LongToShort_Piece(longpiece + "B")},`;
						}
						shortformat = shortformat.slice(0, -1);
					}
				}
			}
			shortformat += ") ";
		}
	}

	// win condition
	if (longformat.gameRules) {
		if (longformat.gameRules.winConditions) {
			const whitewins = longformat.gameRules.winConditions.white;
			const blackwins = longformat.gameRules.winConditions.black;
			if (whitewins && blackwins) {
				let wins_are_equal = true;
				if (whitewins.length == blackwins.length) {
					for (let i = 0; i < whitewins.length; i++) {
						let white_win_i_is_black_win = false;
						for (let j = 0; j < blackwins.length; j++) {
							if (whitewins[i] == blackwins[j]) {
								white_win_i_is_black_win = true;
								break;
							}
						}
						if (!white_win_i_is_black_win) wins_are_equal = false;
					}
				} else wins_are_equal = false;
                
				if (wins_are_equal) {
					if (whitewins.length > 1 || whitewins[0] !== 'checkmate') shortformat += `${whitewins.toString()} `;
				} else {
					shortformat += `(${whitewins.toString()}|${blackwins.toString()}) `;
				}
			}
		}
	}

	// Extra gamerules not used will be stringified into the ICN
	const excludedGameRules = new Set(["promotionRanks", "promotionsAllowed", "winConditions", "turnOrder"]);
	const extraGameRules = {};
	let added_extras = false;
	for (const key in longformat.gameRules) {
		if (excludedGameRules.has(key)) continue;
		extraGameRules[key] = longformat.gameRules[key];
		added_extras = true;
	}
	if (added_extras) shortformat += `${JSON.stringify(extraGameRules)} `;

	// position
	if (specifyPosition) {
		if (isStartingPositionInLongFormat(longformat.startingPosition)) {
			shortformat += LongToShort_Position(longformat.startingPosition, longformat.specialRights);
		} else { // Already in short format!
			shortformat += longformat.startingPosition;
		}
		if (longformat.moves) shortformat += `${whitespace}${whitespace}`; // Add more spacing for the next part
	}

	// moves
	if (longformat.moves) shortformat += longToShortMoves(longformat.moves, { turnOrderArray, fullmove, compact_moves, make_new_lines });

	return shortformat;
}

/**
 * Converts moves from either the format `[{ startCoords, endCoords }, ...]` or `['1,2>3,4','5,6>7,8N']`
 * to short string format `1,2>3,4|5,6>7,8N`
 * @param {Object} longmoves 
 * @param {Object} options - Additional options
 * @param {string} options.turnOrderArray - ['w','b']
 * @param {string} options.fullmove
 * @param {string} options.make_new_lines
 * @param {string} options.compact_moves
 */
function longToShortMoves(longmoves, { turnOrderArray, fullmove, make_new_lines, compact_moves }) {
	// If the moves are provided like: ['1,2>3,4','5,6>7,8N'], then quick return!
	if (typeof longmoves[0] === 'string') return longmoves.join('|');

	let turnIndex = 0;
	let shortmoves = "";
	for (let i = 0; i < longmoves.length; i++) {
		const longmove = longmoves[i];
		if (compact_moves === 0) {
			if (turnIndex === 0) {
				shortmoves += (!make_new_lines && i !== 0 ? " " : "");
				shortmoves += fullmove + ". ";
			} else shortmoves += " | ";
		} else { // compact_moves > 0
			shortmoves += (i === 0 ? "" : "|");
		}
		shortmoves += (longmove.type && (compact_moves == 0 || compact_moves == 1) ? LongToShort_Piece(longmove.type) : "");
		shortmoves += longmove.startCoords.toString();
		shortmoves += (compact_moves == 0 ? " " : "");
		shortmoves += (longmove.captured && (compact_moves == 0 || compact_moves == 1) ? "x" : ">");
		shortmoves += (compact_moves == 0 ? " " : "");
		shortmoves += longmove.endCoords.toString();
		shortmoves += (compact_moves == 0 ? " " : "");
		if (longmove.promotion) {
			shortmoves += (compact_moves == 0 || compact_moves == 1 ? "=" : "");
			shortmoves += LongToShort_Piece(longmove.promotion);
		}
		if (longmove.mate && (compact_moves == 0 || compact_moves == 1)) {
			shortmoves += "#";
		} else if (longmove.check && (compact_moves == 0 || compact_moves == 1)) {
			shortmoves += "+";
		}
		shortmoves = shortmoves.trimEnd();

		// Prep for next iteration by adjusting the turn index
		turnIndex++;
		if (turnIndex > turnOrderArray.length - 1) { // Wrap around back to first turn
			turnIndex = 0;
			fullmove += 1;
			if (i !== longmoves.length - 1 && compact_moves === 0) {
				shortmoves += (make_new_lines ? "\n" : " |");
			}
		}
	}
	return shortmoves.trimEnd();
}

/**
 * Converts a string in Infinite Chess Notation to gamefile in JSON format
 * @param {string} shortformat - A string in ICN
 * @param {boolean} [reconstruct_optional_move_flags] - Deprecated. If true, method will reconstruct "type", "captured", "enpassant" and "castle" flags of moves. Default: *true*
 * @param {boolean} [trust_check_and_mate_symbols] - Deprecated. If true, method will set "check" and "mate" flags of moves based on + and # symbols. Default: *true*
 * @returns {Object} Equivalent gamefile in JSON format
 */
function ShortToLong_Format(shortformat/*, reconstruct_optional_move_flags = true, trust_check_and_mate_symbols = true*/) {
	const longformat = {};
	longformat.gameRules = {};

	// Extra gamerules, included inside { }, MUST BE PARSED BEFORE the metadata,
	// because they may include more [ and ], which is what the metadata parser eats!
	const indexOfGameRulesStart = shortformat.indexOf('{');
	if (indexOfGameRulesStart !== -1) {
		const indexOfGameRulesEnd = shortformat.lastIndexOf('}');
		if (indexOfGameRulesEnd === -1) throw new Error("Unclosed extra gamerules!");

		const stringifiedExtraGamerules = shortformat.substring(indexOfGameRulesStart, indexOfGameRulesEnd + 1);
		// Splice the extra gamerules out of the ICN, so that its nested [ and ] don't break the metadata parser
		shortformat = shortformat.substring(0, indexOfGameRulesStart) + shortformat.substring(indexOfGameRulesEnd + 1, shortformat.length);
        
		if (!isJson(stringifiedExtraGamerules)) throw new Error("Extra optional arguments not in JSON format");

		const parsedGameRules = JSON.parse(stringifiedExtraGamerules);
		Object.assign(longformat.gameRules, parsedGameRules); // Copy over the parsed gamerules to the longformat
	}

	// metadata handling. Don't put ": " in metadata fields.
	const metadata = {};
	while (shortformat.indexOf("[") > -1) {
		const start_index = shortformat.indexOf("[");
		const end_index = shortformat.indexOf("]");
		if (end_index == -1) throw new Error("Unclosed [ detected");
		const metadatastring = shortformat.slice(start_index + 1,end_index);
		shortformat = `${shortformat.slice(0,start_index)}${shortformat.slice(end_index + 1)}`;
        
		// new metadata format [Metadata "value"]
		if (/^[^\s\:]*\s+\"/.test(metadatastring)) {
			const split_index = metadatastring.search(/\s\"/);
			metadata[metadatastring.slice(0,split_index)] = metadatastring.slice(split_index + 2, -1);
		}
		// old metadata format [Metadata: value]
		else {
			const split_index = metadatastring.indexOf(": ");
			if (split_index > -1) metadata[metadatastring.slice(0,split_index)] = metadatastring.slice(split_index + 2);
			else metadata[metadatastring] = "";
		}
	}
	longformat.metadata = metadata;

	while (shortformat != "") {
		if (/\s/.test(shortformat[0])) {
			shortformat = shortformat.slice(1);
			continue;
		}
		let index = shortformat.search(/\s/);
		if (index == -1) index = shortformat.length;
		let string = shortformat.slice(0,index);
		shortformat = shortformat.slice(index + 1);

		// turn order
		if (!longformat.gameRules.turnOrder && /^[a-z](:[a-z])*$/.test(string)) {
			if (string === 'w') string = 'w:b'; // 'w' is short for 'w:b'
			else if (string === 'b') string = 'b:w'; // 'b' is short for 'b:w'
			const turnOrderArray = string.split(':'); // ['w','b']
			const turnOrder = []; // ['white', 'black']
			for (const colorAbbrev of turnOrderArray) {
				if (colorAbbrev === 'w') turnOrder.push('white');
				else if (colorAbbrev === 'b') turnOrder.push('black');
				else throw new Error(`Unknown color abbreviation "${colorAbbrev}" when parsing turn order while pasting game!`);
			}
			longformat.gameRules.turnOrder = turnOrder;
			continue;
		}

		// en passant
		if (!longformat.enpassant && /^(-?[0-9]+,-?[0-9]+)$/.test(string)) {
			longformat.enpassant = [parseInt(string.split(",")[0]), parseInt(string.split(",")[1])];
			continue;
		}

		// X move rule
		if (!longformat.moveRule && /^([0-9]+\/[0-9]+)$/.test(string)) {
			longformat.moveRule = string;
			continue;
		}

		// full move counter
		if (!longformat.fullMove && /^([0-9]+)$/.test(string)) {
			longformat.fullMove = parseInt(string);
			continue;
		}

		// promotion lines
		if (/^\(((()|([^\(\)\|]*\|)-?[0-9]+)|(\|\)$))/.test(string)) {
			if (!longformat.gameRules.promotionRanks) {
				string = string.replace(/[\(\)]+/g,"").split("|"); // ["8","1"]
				if (string.length !== 2) throw new Error('Promotion ranks needs exactly 2 values');
				longformat.gameRules.promotionRanks = [];
				longformat.gameRules.promotionsAllowed = { white: [], black: [] };
				for (let i = 0; i < 2; i++) {
					const color = (i == 0 ? "white" : "black");
					if (string[i] != "" && string[i] != null) {
						const promotionLine = (string[i].indexOf(";") == -1 ? parseInt(string[i]) : parseInt(string[i].split(";")[0]));
						if (isNaN(promotionLine)) throw new Error('Promotion rank is NaN');
						longformat.gameRules.promotionRanks.push(promotionLine);
						string[i] = string[i].split(";");
						if (string[i].length == 1) {
							longformat.gameRules.promotionsAllowed[color] = ["queens","rooks","bishops","knights"];
						} else {
							longformat.gameRules.promotionsAllowed[color] = [];
							for (const promotionpiece of string[i][1].split(",")) {
								longformat.gameRules.promotionsAllowed[color].push(ShortToLong_Piece(promotionpiece).slice(0,-1));
							}
						}
					} else {
						longformat.gameRules.promotionRanks.push(undefined);
					}
				}
				continue;
			}
		}

		// win condition (has to start with a letter and not include numbers)
		if (/^(\(?[a-zA-z][^0-9]+)$/.test(string)) {
			if (!longformat.gameRules.winConditions) {
				longformat.gameRules.winConditions = {};
				string = string.replace(/[\(\)]/g,"").split("|");
				if (string.length == 1) string.push(string[0]);
				for (let i = 0; i < 2; i++) {
					const color = (i == 0 ? "white" : "black");
					longformat.gameRules.winConditions[color] = [];
					for (const wincon of string[i].split(",")) {
						longformat.gameRules.winConditions[color].push(wincon);
					}
				}
				continue;
			}
		}

		// position
		if (!longformat.startingPosition && /^([a-zA-z]+-?[0-9]+,-?[0-9]+\+?($|\|))/.test(string)) {
			const { startingPosition, specialRights } = getStartingPositionAndSpecialRightsFromShortPosition(string);
			longformat.specialRights = specialRights;
			longformat.startingPosition = startingPosition;
			longformat.shortposition = string;
			continue;
		}

		//moves - conversion stops here
		if (/^(([0-9]+\.)|([a-zA-Z]*-?[0-9]+,-?[0-9]+[\s]*(x|>)+))/.test(string)) {
			const shortmoves = (string + "  " + shortformat).trimEnd();
			const moves = convertShortMovesToLong(shortmoves);
			if (moves.length > 0) longformat.moves = moves;
			if (!longformat.gameRules.winConditions) longformat.gameRules.winConditions = { white: ['checkmate'], black: ['checkmate'] }; // Default win conditions if none specified
			longformat.gameRules.turnOrder = longformat.gameRules.turnOrder || ['white','black']; // Default turn order if none specified
			longformat.fullMove = longformat.fullMove || 1;
			return longformat;
		}
	}
	if (!longformat.gameRules.winConditions) longformat.gameRules.winConditions = { white: ['checkmate'], black: ['checkmate'] }; // Default win conditions if none specified
	longformat.gameRules.turnOrder = longformat.gameRules.turnOrder || ['white','black']; // Default turn order if none specified
	longformat.fullMove = longformat.fullMove || 1;
	return longformat;
}

function convertShortMovesToLong(shortmoves) {
	const longmoves = [];

	shortmoves.replace(/[\!\?=]/g,"");
	while (shortmoves.indexOf("{") > -1) {
		const start_index = shortmoves.indexOf("{");
		const end_index = shortmoves.indexOf("}");
		if (end_index == -1) throw new Error("Unclosed { found.");
		shortmoves = shortmoves.slice(0,start_index) + "|" + shortmoves.slice(end_index + 1);
	}
	shortmoves = shortmoves.match(/[a-zA-Z]*-?[0-9]+,-?[0-9]+[\s]*(x|>)+[\s]*-?[0-9]+,-?[0-9]+[^\|\.0-9]*/g);

	if (!shortmoves) return longmoves;

	/*
    let runningCoordinates = {}; // contains current piece type at coordinates, and "undefined" if piece no longer on that square
    let wasWhiteDoublePawnMove = false; // boolean specifying if previous move was double pawn move by white
    let wasBlackDoublePawnMove = false; // boolean specifying if previous move was double pawn move by black
    let pawnEndString; // end square of previous pawn move
    if (reconstruct_optional_move_flags){
        if (!longformat["startingPosition"]){
            throw new Error("Moves have to be reconstructed but no starting position submitted!");
        }
        
        if (longformat["enpassant"]){
            pawnEndString = longformat["enpassant"].toString();
            if (!longformat["turn"]){
                wasBlackDoublePawnMove = true;
            } else if (longformat["turn"] == "white"){
                wasBlackDoublePawnMove = true;
            } else if (longformat["turn"] == "black"){
                wasWhiteDoublePawnMove = true;
            }
        }
    }
    */

	for (let i = 0; i < shortmoves.length; i++) {
		const coords = shortmoves[i].match(/-?[0-9]+,-?[0-9]+/g);
		const startString = coords[0];
		const endString = coords[1];

		const suffix_index = shortmoves[i].lastIndexOf(endString) + endString.length;
		const suffix = shortmoves[i].slice(suffix_index).trimStart().trimEnd();

		// simplified longmoves (comment out next 2 lines and uncomment block below to get back old behavior)
		const promotedPiece = ( /[a-zA-Z]+/.test(suffix) ? suffix.match(/[a-zA-Z]+/) : "");
		longmoves.push(`${startString}>${endString}${promotedPiece}`);

		/*
        let longmove = {};
        let startCoords = getCoordsFromString(startString);
        let endCoords = getCoordsFromString(endString);

        let isCheck = false;
        let isMate = false;
        if (trust_check_and_mate_symbols){
            if (suffix.match(/\+/g)) isCheck = true;
            if (suffix.match(/\#/g)){
                isCheck = true;
                isMate = true;
            }
        }

        let isPromotion = false;
        let promotedPiece = ( /[a-zA-Z]+/.test(suffix) ? suffix.match(/[a-zA-Z]+/) : "");
        if (promotedPiece != ""){
            isPromotion = true;
            try{
                promotedPiece = ShortToLong_Piece(promotedPiece);
            } catch(e) {
                // promoted piece defaults to Q or q if no valid promoted piece found
                promotedPiece = (endCoords[1] > startCoords[1] ? "queensW" : "queensB");
            }
        }

        let movedPiece;
        if (reconstruct_optional_move_flags){
            if (runningCoordinates[startString]){
                movedPiece =`${runningCoordinates[startString]}`;
            } else{
                movedPiece =`${longformat["startingPosition"][startString]}`;
            }
            runningCoordinates[startString] = undefined;
            // moved piece defaults to Q if invalid:
            movedPiece = (movedPiece == "" || movedPiece == "null" || movedPiece == "undefined" ? "queensW" : movedPiece);
            longmove["type"] = movedPiece;
        }
        
        longmove["startCoords"] = startCoords;
        longmove["endCoords"] = endCoords;

        // capture and en passant handling
        if (reconstruct_optional_move_flags){
            let capturedPiece;
            if(runningCoordinates[endString]){
                capturedPiece = `${runningCoordinates[endString]}`;
                // captured piece defaults to Q if invalid:
                capturedPiece = (capturedPiece == "" || capturedPiece == "null" || capturedPiece == "undefined" ? "queensW" : capturedPiece);
                longmove["captured"] = capturedPiece;
            } else if (longformat["startingPosition"][endString] && !(endString in runningCoordinates)){
                capturedPiece = `${longformat["startingPosition"][endString]}`;
                // captured piece defaults to Q if invalid:
                capturedPiece = (capturedPiece == "" || capturedPiece == "null" || capturedPiece == "undefined" ? "queensW" : capturedPiece);
                longmove["captured"] = capturedPiece;
            } else if (movedPiece.slice(0, -1) == "pawns" && startCoords[0] != endCoords[0] && startCoords[1] != endCoords[1]){
                // En passant (no piece was directly captured but pawn moved diagonally)
                if (runningCoordinates[pawnEndString]){
                    capturedPiece = `${runningCoordinates[pawnEndString]}`;
                } else {
                    capturedPiece = `${longformat["startingPosition"][pawnEndString]}`;
                }
                if (wasWhiteDoublePawnMove || wasBlackDoublePawnMove){
                    runningCoordinates[pawnEndString] = undefined;
                    // captured piece defaults to Q if invalid:
                    capturedPiece = (capturedPiece == "" || capturedPiece == "null" || capturedPiece == "undefined" ? "queensW" : capturedPiece);
                    longmove["captured"] = capturedPiece;
                    longmove["enpassant"] = (wasWhiteDoublePawnMove ? 1 : -1);
                }
            }
        }

        // promotion handling
        if (isPromotion){
            longmove["promotion"] = promotedPiece;
            if (reconstruct_optional_move_flags) runningCoordinates[endString] = promotedPiece;
        } else{
            if (reconstruct_optional_move_flags) runningCoordinates[endString] = movedPiece;
        }

        // detect if move is double pawn move, i.e. if it allows en passant next move
        if (reconstruct_optional_move_flags){
            if (movedPiece.slice(0, -1) == "pawns"){
                if (startCoords[1] - endCoords[1] < -1){
                    wasWhiteDoublePawnMove = true;
                    wasBlackDoublePawnMove = false;
                    pawnEndString = `${endString}`;
                } else if (startCoords[1] - endCoords[1] > 1){
                    wasWhiteDoublePawnMove = false;
                    wasBlackDoublePawnMove = true;
                    pawnEndString = `${endString}`;
                } else{
                    wasWhiteDoublePawnMove = false;
                    wasBlackDoublePawnMove = false;
                }
            } else{
                wasWhiteDoublePawnMove = false;
                wasBlackDoublePawnMove = false;
            }
        }

        // castling handling
        if (reconstruct_optional_move_flags){
            if (movedPiece.slice(0, -1) == "kings"){
                const xmove = endCoords[0] - startCoords[0];
                const ymove = endCoords[1] - startCoords[1];
                if (Math.abs(xmove) === 2 && ymove === 0){
                    let castle = {};
                    let castleCandidate = "";
                    for (let coordinate in longformat["specialRights"]){
                        if (longformat["startingPosition"][coordinate]  && !(coordinate in runningCoordinates)){ // can only castle if unmoved in this game
                            let coordinateVec = getCoordsFromString(coordinate);
                            if (coordinateVec[1] == startCoords[1]){ // can only castle if same y coordinate
                                if ((coordinateVec[0] > startCoords[0] && xmove > 1) || (coordinateVec[0] < startCoords[0] && xmove < 1)) {
                                    if (castleCandidate == ""){
                                        castleCandidate = coordinateVec;
                                    } else{
                                        if ((xmove > 1 && castleCandidate[0] > coordinateVec[0]) || (xmove < 1 && castleCandidate[1] < coordinateVec[0])){
                                            castleCandidate = coordinateVec;
                                        }
                                    }
                                }
                            }
                        }
                    }
                    if (castleCandidate != ""){
                        castle["dir"] = (xmove > 1 ? 1 : -1);
                        castle["coord"] = castleCandidate;
                        longmove["castle"] = castle;
                        let castleString = castleCandidate.toString();
                        runningCoordinates[`${(parseInt(endCoords[0])-castle["dir"]).toString()},${endCoords[1].toString()}`] = `${longformat["startingPosition"][castleString]}`;
                        runningCoordinates[castleString] = undefined;
                    }
                }
            }
        }

        // check and mate
        if (trust_check_and_mate_symbols){
            if (isCheck){
                longmove["check"] = true;
                if (isMate){
                    longmove["mate"] = true;
                }
            }
        }
        
        longmoves.push(longmove);
        */
	}

	return longmoves;
}

/**
 * Converts a gamefile in JSON format to single position gamefile in JSON format with deleted "moves" object
 * @param {Object} longformat - Input gamefile in JSON format
 * @param {number} [halfmoves] - Number of halfmoves from starting position (Infinity: final position of game)
 * @param {boolean} [modify_input] - If false, a new object is created and returned. If true, the input object is modified (which is faster)
 * @returns {Object} Output gamefile in JSON format
 */
function GameToPosition(longformat, halfmoves = 0, modify_input = false) {
	if (typeof longformat.startingPosition === 'string') throw new Error('startingPosition must be in json format!');
    
	if (!longformat.moves || longformat.moves.length === 0) return longformat;
	const ret = modify_input ? longformat : deepCopyObject(longformat);
	let enpassantcoordinates = (ret.enpassant ? ret.enpassant : "");
	ret.fullMove = longformat.fullMove + Math.floor(ret.moves.length / longformat.gameRules.turnOrder.length);
	for (let i = 0; i < Math.min(halfmoves, ret.moves.length); i++) {
		const move = ret.moves[i];

		const startString = move.startCoords.toString();
		const endString = move.endCoords.toString();

		// update coordinates in starting position
		if (move.promotion) {
			ret.startingPosition[endString] = `${move.promotion}`;
		} else {
			ret.startingPosition[endString] = `${ret.startingPosition[startString]}`;
		}
		delete ret.startingPosition[startString];
		if (ret.specialRights) {
			delete ret.specialRights[startString];
			delete ret.specialRights[endString];
		}

		// update move rule
		if (ret.moveRule) {
			const slashindex = ret.moveRule.indexOf("/");
			if (move.captured || move.type.slice(0, -1) == "pawns") {
				ret.moveRule = `0/${ret.moveRule.slice(slashindex + 1)}`;
			} else {
				ret.moveRule = `${(parseInt(ret.moveRule.slice(0,slashindex)) + 1).toString()}/${ret.moveRule.slice(slashindex + 1)}`;
			}
		}

		// delete captured piece en passant
		if (move.enpassant) {
			delete ret.startingPosition[enpassantcoordinates];
			if (ret.specialRights) delete ret.specialRights[enpassantcoordinates];
		}

		// update en passant
		if (move.type.slice(0, -1) == "pawns" && Math.abs(move.startCoords[1] - move.endCoords[1]) > 1 ) {
			ret.enpassant = [move.endCoords[0], Math.round(0.5 * (move.startCoords[1] + move.endCoords[1]))];
		} else {
			delete ret.enpassant;
		}

		// update coords of castled piece
		if (move.castle) {
			const castleString = move.castle.coord[0].toString() + "," + move.castle.coord[1].toString();
			ret.startingPosition[`${(parseInt(move.endCoords[0]) - move.castle.dir).toString()},${move.endCoords[1].toString()}`] = `${ret.startingPosition[castleString]}`;
			delete ret.startingPosition[castleString];
			if (ret.specialRights) delete ret.specialRights[castleString];
		}

		// save move coords for potential en passant
		enpassantcoordinates = endString;
	}
	delete ret.moves;
	ret.moves = [];
	return ret;
}

/**
 * Converts a single move in JSON format to most-compact (excludes 'x','+','#') ICN notation: 'a,b>c,dX'
 * @param {Object} longmove - Input move in JSON format
 * @returns {string} Output string in compact ICN notation
 */
function LongToShort_CompactMove(longmove) {
	const promotedPiece = (longmove.promotion ? LongToShort_Piece(longmove.promotion) : "");
	return `${longmove.startCoords.toString()}>${longmove.endCoords.toString()}${promotedPiece}`;
}

/**
 * Converts a single compact move "a,b>c,dX" in ICN notation to JSON format.
 * Doesn't reconstruct captured, enpassant, or castle flags, but DOES reconstruct promotion flag.
 * 
 * **Throws and error** if the move is in an invalid format.
 * @param {string} shortmove - Input move as string
 * @returns {Object} Output move as JSON: { startCoords, endCoords, promotion }
 */
function ShortToLong_CompactMove(shortmove) {
	let coords = shortmove.match(/-?[0-9]+,-?[0-9]+/g); // ['1,2','3,4']
	// Make sure the move contains exactly 2 coordinates.
	if (coords.length !== 2) throw new Error(`Short move does not contain 2 valid coordinates: ${JSON.stringify(coords)}`);
	coords = coords.map((movestring) => { return getCoordsFromString(movestring); }); // [[1,2],[3,4]]
	// Make sure the parsed number is not Infinity
	coords.forEach((coords) => { // coords = [1,2]
		if (!isFinite(coords[0])) throw new Error(`Move coordinate must not be Infinite. coords: ${coords}`);
		if (!isFinite(coords[1])) throw new Error(`Move coordinate must not be Infinite. coords: ${coords}`);
	});
	// ShortToLong_Piece() will already throw an error if the piece abbreviation is invalid.
	const promotedPiece = (/[a-zA-Z]+/.test(shortmove) ? ShortToLong_Piece(shortmove.match(/[a-zA-Z]+/)) : "");
	const longmove = { compact: shortmove };
	longmove.startCoords = coords[0];
	longmove.endCoords = coords[1];
	if (promotedPiece != "") {
		longmove.promotion = promotedPiece;
	}
	return longmove;
}

/**
 * Accepts a gamefile's starting position and specialRights properties, returns the position in compressed notation (.e.g., "P5,6+|k15,-56|Q5000,1")
 * @param {Object} position - The starting position of the gamefile, in the form 'x,y':'pawnsW'
 * @param {Object} [specialRights] - Optional. The special rights of each piece in the gamefile, in the form 'x,y':true, where true means the piece at that coordinate can perform their special move (pawn double push, castling rights..)
 * @returns {string} The position of the game in compressed form, where each piece with a + has its special move ability
 */
function LongToShort_Position(position, specialRights = {}) {
	let shortposition = "";
	if (!position) return shortposition; // undefined position --> no string
	for (const coordinate in position) {
		if (specialRights[coordinate]) {
			shortposition += `${LongToShort_Piece(position[coordinate])}${coordinate}+|`;
		} else {
			shortposition += `${LongToShort_Piece(position[coordinate])}${coordinate}|`;
		}
	}

	if (shortposition.length != 0) shortposition = shortposition.slice(0,-1); // Trim off the final |
	return shortposition;
}

/**
 * Accepts a gamefile's starting position, pawnDoublePush and castleWith gamerules, returns the position in compressed notation (.e.g., "P5,6+|k15,-56|Q5000,1")
 * @param {Object} position - The starting position of the gamefile, in the form 'x,y':'pawnsW'
 * @param {boolean} pawnDoublePush - Whether pawns are allowed to double push
 * @param {string | undefined} castleWith - If castling is allowed, this is what piece the king can castle with (e.g., "rooks"),
 * @returns {string} The position of the game in compressed form, where each piece with a + has its special move ability
 */
function LongToShort_Position_FromGamerules(position, pawnDoublePush, castleWith) {
	const specialRights = generateSpecialRights(position, pawnDoublePush, castleWith);
	return LongToShort_Position(position, specialRights); // Now we have the information we need!
}

/**
 * Generates the specialRights property of a gamefile, given the provided position and gamerules.
 * Only gives pieces that can castle their right if they are on the same rank, and color, as the king, and atleast 3 squares away
 * 
 * This can be manually used to compress the starting position of variants of InfiniteChess.org to shrink the size of the code
 * @param {Object} position - The starting position of the gamefile, in the form 'x,y':'pawnsW'
 * @param {boolean} pawnDoublePush - Whether pawns are allowed to double push
 * @param {string | undefined} castleWith - If castling is allowed, this is what piece the king can castle with (e.g., "rooks"), otherwise leave it undefined
 * @returns {Object} The specialRights gamefile property, in the form 'x,y':true, where true means the piece at that location has their special move ability (pawn double push, castling rights..)
 */
function generateSpecialRights(position, pawnDoublePush, castleWith) {
	const specialRights = {};
	const kingsFound = {}; // Running list of kings discovered, 'x,y':'white'
	const castleWithsFound = {}; // Running list of pieces found that are able to castle (e.g. rooks), 'x,y':'black'

	for (const key in position) {
		const thisPiece = position[key]; // e.g. "pawnsW"
		if (pawnDoublePush && thisPiece.startsWith('pawns')) specialRights[key] = true;
		else if (castleWith && thisPiece.startsWith('kings')) {
			specialRights[key] = true;
			kingsFound[key] = getPieceColorFromType(thisPiece);
		}
		else if (castleWith && thisPiece.startsWith(castleWith)) {
			castleWithsFound[key] = getPieceColorFromType(thisPiece);
		}
	}

	// Only give the pieces that can castle their special move ability
	// if they are the same row and color as a king!
	if (Object.keys(kingsFound).length === 0) return specialRights; // Nothing can castle, return now.
	outerFor: for (const coord in castleWithsFound) { // 'x,y':'white'
		const coords = getCoordsFromString(coord); // [x,y]
		for (const kingCoord in kingsFound) { // 'x,y':'white'
			const kingCoords = getCoordsFromString(kingCoord); // [x,y]
			if (coords[1] !== kingCoords[1]) continue; // Not the same y level
			if (castleWithsFound[coord] !== kingsFound[kingCoord]) continue; // Their colors don't match
			const xDist = Math.abs(coords[0] - kingCoords[0]);
			if (xDist < 3) continue; // Not ateast 3 squares away
			specialRights[coord] = true; // Same row and color as the king! This piece can castle.
			// We already know this piece can castle, we don't
			// need to see if it's on the same rank as any other king
			continue outerFor;
		}
	}
	return specialRights;
}

/**
 * Returns a length-2 array of the provided coordinates
 * @param {string} key - 'x,y'
 * @return {number[]} The coordinates of the piece, [x,y]
 */
function getCoordsFromString(key) {
	return key.split(',').map(Number);
}

/**
 * Returns the color of the provided piece type
 * @param {string} type - The type of the piece (e.g., "pawnsW")
 * @returns {string} The color of the piece, "white", "black", or "neutral"
 */
function getPieceColorFromType(type) {
	// If the last letter of the piece type is 'W', the piece is white.
	if (type.endsWith('W')) return "white";
	else if (type.endsWith('B')) return "black";
	else if (type.endsWith('N')) return "neutral";
	else throw new Error(`Cannot get color of piece with type "${type}"!`);
}

/**
 * Takes the position in compressed short form and returns the startingPosition and specialRights properties of the gamefile
 * @param {string} shortposition - The compressed position of the gamefile (e.g., "K5,4+|P1,2|r500,25389")
 * @returns {Object} An object containing 2 properties: startingPosition, and specialRights
 */
function getStartingPositionAndSpecialRightsFromShortPosition(shortposition) {
	const startingPosition = {};
	const specialRights = {};
	const letter_regex = /[a-zA-Z]/;
	const MAX_INDEX = shortposition.length - 1;
	let index = 0;
	let end_index = 0;
	while (index < MAX_INDEX) {
		let shortpiece = shortposition[index];
		let piecelength = 1;
		while (true) {
			const current_char = shortposition[index + piecelength];
			if (letter_regex.test(current_char)) {
				shortpiece += current_char;
				piecelength++;
			} else {
				break;
			}
		}
		end_index = shortposition.slice(index).search(/\+|\|/); // end of current piece coordinates, counted from index
		if (end_index != -1) {
			if (shortposition[index + end_index] == "+") {
				const coordString = shortposition.slice(index + piecelength, index + end_index);
				startingPosition[coordString] = ShortToLong_Piece(shortpiece);
				specialRights[coordString] = true;
				index += end_index + 2;
			} else {
				startingPosition[shortposition.slice(index + piecelength, index + end_index)] = ShortToLong_Piece(shortpiece);
				index += end_index + 1;
			}
		} else {
			if (shortposition.slice(-1) == "+") {
				const coordString = shortposition.slice(index + piecelength, -1);
				startingPosition[coordString] = ShortToLong_Piece(shortpiece);
				specialRights[coordString] = true;
				index = MAX_INDEX;
			} else {
				startingPosition[shortposition.slice(index + piecelength)] = ShortToLong_Piece(shortpiece);
				index = MAX_INDEX;
			}
		}
	}

	return {startingPosition, specialRights};
}

/**
 * Tests if the provided startingPosition is in long (json) format.
 * @param {object | string} startingPosition - The startingPosition to test
 * @returns {boolean} *true* if the startingPosition is in long (json) format
 */
function isStartingPositionInLongFormat(startingPosition) {
	return typeof startingPosition !== 'string';
}

/**
 * Deep copies an entire object, no matter how deep its nested.
 * No properties will contain references to the source object.
 * Use this instead of structuredClone() when that throws an error due to nested functions.
 * 
 * SLOW. Avoid using for very massive objects.
 * @param {Object | string | number | bigint | boolean} src - The source object
 * @returns {Object | string | number | bigint | boolean} The copied object
 */
function deepCopyObject(src) {
	if (typeof src !== "object" || src === null) return src;
    
	const copy = Array.isArray(src) ? [] : {}; // Create an empty array or object
    
	for (const key in src) {
		const value = src[key];
		copy[key] = deepCopyObject(value); // Recursively copy each property
	}
    
	return copy; // Return the copied object
}

/////////// TESTS /////////////

// try{
//     // Example game converted from long to short format in three different levels of move compactness
//     const gameExample = 
//     {"metadata":{"Variant":"Classical","Version":"1","White":"Tom","Black":"Ben","TimeControl":"10+5","Date":"2024/03/17 13:42:06","Result":"0-1","Condition":"checkmate"},"turn":"white","moveRule":"0/100","fullMove":1,"gameRules":{"slideLimit":16,"promotionRanks":[8,1],"promotionsAllowed":{"white":["queens","rooks","bishops","knights"],"black":["queens","rooks","bishops","knights"]},"ovenTemperature": 350,"winConditions":{"white":["checkmate"],"black":["checkmate"]}},"specialRights":{"1,2":true,"2,2":true,"3,2":true,"4,2":true,"5,2":true,"6,2":true,"7,2":true,"8,2":true,"1,7":true,"2,7":true,"3,7":true,"4,7":true,"5,7":true,"6,7":true,"7,7":true,"8,7":true,"1,1":true,"5,1":true,"8,1":true,"1,8":true,"5,8":true,"8,8":true},"startingPosition":{"1,2":"pawnsW","2,2":"pawnsW","3,2":"pawnsW","4,2":"pawnsW","5,2":"pawnsW","6,2":"pawnsW","7,2":"pawnsW","8,2":"pawnsW","1,7":"pawnsB","2,7":"pawnsB","3,7":"pawnsB","4,7":"pawnsB","5,7":"pawnsB","6,7":"pawnsB","7,7":"pawnsB","8,7":"pawnsB","1,1":"rooksW","8,1":"rooksW","1,8":"rooksB","8,8":"rooksB","2,1":"knightsW","7,1":"knightsW","2,8":"knightsB","7,8":"knightsB","3,1":"bishopsW","6,1":"bishopsW","3,8":"bishopsB","6,8":"bishopsB","4,1":"queensW","4,8":"queensB","5,1":"kingsW","5,8":"kingsB"},"moves":[{"type":"pawnsW","startCoords":[4,2],"endCoords":[4,4]},{"type":"pawnsB","startCoords":[4,7],"endCoords":[4,6]},{"type":"pawnsW","startCoords":[4,4],"endCoords":[4,5]},{"type":"pawnsB","startCoords":[3,7],"endCoords":[3,5]},{"type":"pawnsW","startCoords":[4,5],"endCoords":[3,6],"captured":"pawnsB","enpassant":-1},{"type":"bishopsB","startCoords":[6,8],"endCoords":[3,11]},{"type":"pawnsW","startCoords":[3,6],"endCoords":[2,7],"captured":"pawnsB"},{"type":"bishopsB","startCoords":[3,11],"endCoords":[-4,4]},{"type":"pawnsW","startCoords":[2,7],"endCoords":[1,8],"captured":"rooksB","promotion":"queensW"},{"type":"bishopsB","startCoords":[-4,4],"endCoords":[2,-2],"check":true},{"type":"kingsW","startCoords":[5,1],"endCoords":[4,2]},{"type":"knightsB","startCoords":[7,8],"endCoords":[6,6]},{"type":"queensW","startCoords":[1,8],"endCoords":[2,8],"captured":"knightsB"},{"type":"kingsB","startCoords":[5,8],"endCoords":[7,8],"castle":{"dir":1,"coord":[8,8]}},{"type":"queensW","startCoords":[2,8],"endCoords":[1,7],"captured":"pawnsB"},{"type":"queensB","startCoords":[4,8],"endCoords":[0,4]},{"type":"queensW","startCoords":[1,7],"endCoords":[7,13],"check":true},{"type":"kingsB","startCoords":[7,8],"endCoords":[8,8]},{"type":"queensW","startCoords":[7,13],"endCoords":[7,7],"captured":"pawnsB","check":true},{"type":"kingsB","startCoords":[8,8],"endCoords":[7,7],"captured":"queensW"},{"type":"pawnsW","startCoords":[8,2],"endCoords":[8,4]},{"type":"queensB","startCoords":[0,4],"endCoords":[4,4],"check":true,"mate":true}]}
//     const outputNice = LongToShort_Format(gameExample);
//     console.log("Game in short format with nice moves:\n\n" + outputNice + "\n");
//     const outputMoreCompact = LongToShort_Format(gameExample, { compact_moves: 1 });
//     console.log("Game in short format with more compact moves:\n\n" + outputMoreCompact + "\n");
//     const outputMostCompact = LongToShort_Format(gameExample, { compact_moves: 2 });
//     console.log("Game in short format with most compact moves:\n\n" + outputMostCompact + "\n");

//     // Converted back to long format
//     const gameExampleBackToLong = ShortToLong_Format(outputNice, true, true);
//     console.log("Converted back to long format:\n\n" + JSON.stringify(gameExampleBackToLong)+ "\n");

//     // Position after 21 halfmoves:
//     const position = GameToPosition(gameExample, 21, false);
//     console.log("Position after 21 half moves in long format:\n\n" + JSON.stringify(position));
//     console.log("Position after 21 half moves in short format:\n\n" + LongToShort_Format(position));

//     // String test:
//     console.log('\nTest:\n\n' + JSON.stringify(ShortToLong_Format(' 3,4 3 w 3232098/2319080123213 K3,3+ {"asdds}sd a": 2332, "{nes(|)t}" : { "nes t2": "233 22" } } [asa: adsdsa] checkmate,asd (|4;q) ')) + '\n');

//     // String test - no position:
//     console.log('Test (no moves):\n\n' + JSON.stringify(ShortToLong_Format('[Variant: Classical] w 0/100 1 (8|1) R8,1>11,1|r8,8>11,8', false, false)) + '\n');

//     // String test - illegal moves:
//     console.log('Test (illegal moves):\n\n' + JSON.stringify(ShortToLong_Format('[Variant: Classical]  w 0/100 1 (8|1) P1,2+|P2,2+|P3,2+|P4,2+|P5,2+|P6,2+|P7,2+|P8,2+|p1,7+|p2,7+|p3,7+|p4,7+|p5,7+|p6,7+|p7,7+|p8,7+|R1,1+|R8,1+|r1,8+|r8,8+|N2,1|N7,1|n2,8|n7,8|B3,1|B6,1|b3,8|b6,8|Q4,1|q4,8|K5,1+|k5,8+  P6,2>10,8=Q NAN62,22>120,82=nan NAN3,1>3,8=n{great move} P6,7x5,6{what a move}n8,7x5,7{ha ha}')) + '\n');

//     // Move conversion
//     console.log(JSON.stringify(ShortToLong_CompactMove('2,-3>3,-4ha')));
//     console.log(LongToShort_CompactMove({"startCoords":[2,-3],"endCoords":[3,-4],"promotion":"hawksB"}));

//     // specialMoves reconstruction, given the position, pawnDoublePush gamerule, and castleWith gamerule
//     const positionExample = {"1,2":"pawnsW","2,2":"pawnsW","3,2":"pawnsW","4,2":"pawnsW","5,2":"pawnsW","6,2":"pawnsW","7,2":"pawnsW","8,2":"pawnsW","1,7":"pawnsB","2,7":"pawnsB","3,7":"pawnsB","4,7":"pawnsB","5,7":"pawnsB","6,7":"pawnsB","7,7":"pawnsB","8,7":"pawnsB","1,1":"rooksW","8,1":"rooksW","1,8":"rooksB","8,8":"rooksB","2,1":"knightsW","7,1":"rooksW","2,8":"knightsB","7,8":"knightsB","3,1":"bishopsW","6,1":"bishopsW","3,8":"bishopsB","6,8":"bishopsB","4,1":"queensW","4,8":"queensB","5,1":"kingsW","5,8":"kingsB"};
//     const specialMoves = generateSpecialRights(positionExample, true, "rooks")
//     console.log(`\nspecialMoves reconstruction example:\n\n${JSON.stringify(specialMoves)}`)

//     // Compressing of a variant's starting position, only provided the pawnDoublePush and castleWith gamerules.
//     const a = {"1,2": "pawnsW","2,2": "pawnsW","3,2": "pawnsW","4,2": "pawnsW","5,2": "pawnsW","6,2": "pawnsW","7,2": "pawnsW","8,2": "pawnsW","1,7": "pawnsB","2,7": "pawnsB","3,7": "pawnsB","4,7": "pawnsB","5,7": "pawnsB","6,7": "pawnsB","7,7": "pawnsB","8,7": "pawnsB","1,1": "rooksW","8,1": "rooksW","1,8": "rooksB","8,8": "rooksB","2,1": "knightsW","7,1": "knightsW","2,8": "knightsB","7,8": "knightsB","3,1": "bishopsW","6,1": "bishopsW","3,8": "bishopsB","6,8": "bishopsB","4,1": "queensW","4,8": "queensB","5,1": "kingsW","5,8": "kingsB"}
//     const b = LongToShort_Position_FromGamerules(a, true, 'rooks');
//     console.log(`\n\nCompressing of a variant's starting position example:\n\n${JSON.stringify(b)}`)

//     // Speed test, put large position in "longposition.txt"
//     import fs from 'fs'; // supported in Node.js
//     fs.readFile("longposition.txt", (err, data) => {
//         if (err) return;
//         const gameExampleLong = JSON.parse(data);
//         console.log("\nTimer Start with " + Object.keys(gameExampleLong.startingPosition).length + " pieces and " + gameExampleLong.moves.length + " moves.");
//         const start_time = Date.now();
//         const outputLong = LongToShort_Format(gameExampleLong);
//         const med_time = Date.now();
//         console.log("Long to short: " + (med_time - start_time) / 1000);
//         ShortToLong_Format(outputLong, true, true);
//         console.log("Short to long: " +  (Date.now() - med_time) / 1000);
//     });

// } catch(e){
//     console.log(e);
// }

export default {
	LongToShort_Format,
	ShortToLong_Format,
	GameToPosition,
	LongToShort_CompactMove,
	ShortToLong_CompactMove,
	LongToShort_Position,
	LongToShort_Position_FromGamerules,
	getStartingPositionAndSpecialRightsFromShortPosition,
	generateSpecialRights,
	convertShortMovesToLong,
	longToShortMoves,
	ShortToLong_Piece
};<|MERGE_RESOLUTION|>--- conflicted
+++ resolved
@@ -30,11 +30,8 @@
 	"royalQueensW": "RQ", "royalQueensB": "rq",
 	"royalCentaursW": "RC", "royalCentaursB": "rc",
 	"knightridersW": "NR", "knightridersB": "nr",
-<<<<<<< HEAD
 	"huygensW": "HU", "huygensB": "hu",
-=======
 	"rosesW": "RO", "rosesB": "ro",
->>>>>>> cc178d7c
 	"obstaclesN": "ob",
 	"voidsN": "vo"
 };
