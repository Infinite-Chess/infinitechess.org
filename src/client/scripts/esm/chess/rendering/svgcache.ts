/**
 * This module handles fetching and caching of chess piece SVGs.
 * It won't request the same SVG twice.
 */


import type { Color } from '../util/colorutil.js';

import typeutil from '../util/typeutil.js';
import preferences from '../../components/header/preferences.js';

import type { RawType, Player } from '../util/typeutil.js';

// Variables -----------------------------------------------------------------


// Cache for SVG elements
const cachedPieceSVGs: { [pieceType: string]: SVGElement } = {};

// Track ongoing fetch requests
const processingCache: { [key: string]: Promise<void> } = {};



// Initialization: Cache classical pieces on load
fetchLocation("classical").then();

// Helper functions ---------------------------------------------------------

function getPossibleExtensionsOfColor(color: Player) {
	switch (color) {
		case 0:
			return ["N", "W"];
		case 1:
			return ["W", "N"];
		case 2:
			return ["B", "N"];
	}
}

function getNeededSVGLocations(types: number[]): Set<string> {
	const locations: Set<RawType> = new Set();
	typeloop: for (const type of types) {
		const [raw, c] = typeutil.splitType(type);
		const baseId = `${typeutil.getRawTypeStr(raw)}s`;
		const checks: string[] = getPossibleExtensionsOfColor(c);
		for (const c of checks) {
			const id = baseId + c;
			if (id in cachedPieceSVGs) {
				continue typeloop;
			}
		}
		locations.add(raw);
	}

	return preferences.getSVGLocations(locations);
} 

function getSVGIDs(types: number[]): [Map<string, number[]>, SVGElement[]] {
	let failed: boolean = false;
	const typeIdMap: Map<string, number[]> = new Map();
	const svgs: SVGElement[] = [];
	l: for (const type of types) {
		const [raw, c] = typeutil.splitType(type);
		const baseId = `${typeutil.getRawTypeStr(raw)}s`;
		const checks: string[] = getPossibleExtensionsOfColor(c);
		for (const c of checks) {
			const id = baseId + c;
			if (id in cachedPieceSVGs) {
				if (!typeIdMap.has(id)) {
					typeIdMap.set(id, []);
					svgs.push(cachedPieceSVGs[id].cloneNode(true) as SVGElement);
				}

				typeIdMap.get(id)!.push(type);
				continue l;
			}
		}
		console.error(`${preferences.getLocationForType(raw)} does not contain an svg with extensions ${checks} for ${baseId}`);
		failed = true;
	}
	if (failed) throw Error("SVG theme is missing ids for pieces");
	return [typeIdMap, svgs];
}

// Core functionality --------------------------------------------------------

/**
 * Returns all the SVG elements for the given piece IDs.
 * Piece IDs are in plural form.
 * @param ids - ['pawnsW', 'queensB']
 * @param [width] Optional width to set for each SVG.
 * @param [height] Optional height to set for each SVG.
 */
<<<<<<< HEAD
async function getSVGElements(ids: number[]): Promise<[Map<string, number[]>, SVGElement[]]> {
	const locations = getNeededSVGLocations(ids);
  
	if (locations.size > 0) {
		await fetchMissingTypes(locations);
	}

	return getSVGIDs(ids);
=======
async function getSVGElements(ids: string[], width?: number, height?: number): Promise<SVGElement[]> {
	const missing = ids.filter(id => !(id in cachedPieceSVGs));

	if (missing.length > 0) {
		const typesToFetch = [...new Set(missing.map(getTypeFromSVGID))];
		await fetchMissingTypes(typesToFetch);
	}

	return ids.map(id => {
		const original = cachedPieceSVGs[id];
		if (!original) throw Error(`Missing SVG for ${id}`);

		// Clone the SVG element
		const cloned = original.cloneNode(true) as SVGElement;

		// Set width and height if specified
		if (width !== undefined) cloned.setAttribute('width', width.toString());
		if (height !== undefined) cloned.setAttribute('height', height.toString());

		return cloned;
	});
>>>>>>> 0d13a130
}

/**
 * Fetches the SVG for missing piece types using a regular fetch while using the processingCache
 * to prevent duplicate fetch requests.
 * If the type is included in the classical group, it fetches the classical group instead of the individual type.
 * @param typesSingular - Array of singular piece types that need to be fetched.
 */
async function fetchMissingTypes(locations: Set<string>) {
	// If the type is included in the classical group, fetch the classical group instead of the individual type

	await Promise.all([...locations].map(async location => fetchLocation(location)));
}

async function fetchLocation(location: string) {
	const url = `svg/pieces/${location}.svg`;

	if (!processingCache[url]) {
		processingCache[url] = (async() => {
			try {
				const response = await fetch(url);
				if (!response.ok) throw new Error(`HTTP error when fetching piece svgs from location "${location}"! status: ${response.status}`);
				const svgText = await response.text();
				const doc = new DOMParser().parseFromString(svgText, 'image/svg+xml');
	
				Array.from(doc.getElementsByTagName("svg")).forEach(svg => {
					cachedPieceSVGs[svg.id] = svg;
				});
			} catch (error) {
				// Remove the failed promise from the cache to allow retrying
				delete processingCache[url];
				throw error;
			}
		})();
	} else {
		console.log(`Already fetching piece svg at location ${location}. Not sending duplicate request. Waiting..`);
	}

	await processingCache[url];
}

/**
 * Tints an SVG element by applying a multiplication filter using the specified color.
 * The tint is applied by multiplying the original colors with the provided [r, g, b, a] values.
 * For example, white (1,1,1) becomes the tint color and black (0,0,0) remains black.
 * @param svgElement
 * @param color
 */
function tintSVG(svgElement: SVGElement, color: Color): SVGElement {
	// Ensure a <defs> element exists in the SVG
	const defs = svgElement.querySelector('defs') ?? svgElement.insertBefore(document.createElementNS('http://www.w3.org/2000/svg', 'defs'), svgElement.firstChild);

	// Create a unique filter
	const filterId = `tint-${crypto.randomUUID()}`;
	const filter = document.createElementNS('http://www.w3.org/2000/svg', 'filter');
	filter.id = filterId;

	// Create feColorMatrix with the tinting effect to multiply color channels.
	const feColorMatrix = document.createElementNS('http://www.w3.org/2000/svg', 'feColorMatrix');
	feColorMatrix.setAttribute('type', 'matrix');
	// Construct the matrix values string, and multiply each color channel by them.
	const matrixValues = [
		color[0], 0, 0, 0, 0,
		0, color[1], 0, 0, 0,
		0, 0, color[2], 0, 0,
		0, 0, 0, color[3], 0
	].join(' ');
	feColorMatrix.setAttribute('values', matrixValues);

	// Append filter and apply it to the SVG
	filter.appendChild(feColorMatrix);
	defs.appendChild(filter);
	// Apply the filter to the SVG element.
	svgElement.setAttribute('filter', `url(#${filterId})`);

	return svgElement;
}


// Exports -------------------------------------------------------------------


export default {
	getSVGElements
};<|MERGE_RESOLUTION|>--- conflicted
+++ resolved
@@ -56,31 +56,36 @@
 	return preferences.getSVGLocations(locations);
 } 
 
-function getSVGIDs(types: number[]): [Map<string, number[]>, SVGElement[]] {
+function getSVGIDs(types: number[], width?: number, height?: number): SVGElement[] {
 	let failed: boolean = false;
-	const typeIdMap: Map<string, number[]> = new Map();
 	const svgs: SVGElement[] = [];
 	l: for (const type of types) {
+		const tint = preferences.getTintColorOfType(type);
 		const [raw, c] = typeutil.splitType(type);
 		const baseId = `${typeutil.getRawTypeStr(raw)}s`;
 		const checks: string[] = getPossibleExtensionsOfColor(c);
 		for (const c of checks) {
 			const id = baseId + c;
-			if (id in cachedPieceSVGs) {
-				if (!typeIdMap.has(id)) {
-					typeIdMap.set(id, []);
-					svgs.push(cachedPieceSVGs[id].cloneNode(true) as SVGElement);
-				}
+			if (!(id in cachedPieceSVGs)) continue;
+			// Clone the SVG element
+			const cloned = cachedPieceSVGs[id]!.cloneNode(true) as SVGElement;
 
-				typeIdMap.get(id)!.push(type);
-				continue l;
-			}
+			cloned.id = String(type);
+
+			// Set width and height if specified
+			if (width !== undefined) cloned.setAttribute('width', width.toString());
+			if (height !== undefined) cloned.setAttribute('height', height.toString());
+			
+			tintSVG(cloned, tint);
+
+			svgs.push(cloned);
+			continue l;
 		}
 		console.error(`${preferences.getLocationForType(raw)} does not contain an svg with extensions ${checks} for ${baseId}`);
 		failed = true;
 	}
 	if (failed) throw Error("SVG theme is missing ids for pieces");
-	return [typeIdMap, svgs];
+	return svgs;
 }
 
 // Core functionality --------------------------------------------------------
@@ -92,38 +97,14 @@
  * @param [width] Optional width to set for each SVG.
  * @param [height] Optional height to set for each SVG.
  */
-<<<<<<< HEAD
-async function getSVGElements(ids: number[]): Promise<[Map<string, number[]>, SVGElement[]]> {
+async function getSVGElements(ids: number[], width?: number, height?: number): Promise<SVGElement[]> {
 	const locations = getNeededSVGLocations(ids);
   
 	if (locations.size > 0) {
 		await fetchMissingTypes(locations);
 	}
 
-	return getSVGIDs(ids);
-=======
-async function getSVGElements(ids: string[], width?: number, height?: number): Promise<SVGElement[]> {
-	const missing = ids.filter(id => !(id in cachedPieceSVGs));
-
-	if (missing.length > 0) {
-		const typesToFetch = [...new Set(missing.map(getTypeFromSVGID))];
-		await fetchMissingTypes(typesToFetch);
-	}
-
-	return ids.map(id => {
-		const original = cachedPieceSVGs[id];
-		if (!original) throw Error(`Missing SVG for ${id}`);
-
-		// Clone the SVG element
-		const cloned = original.cloneNode(true) as SVGElement;
-
-		// Set width and height if specified
-		if (width !== undefined) cloned.setAttribute('width', width.toString());
-		if (height !== undefined) cloned.setAttribute('height', height.toString());
-
-		return cloned;
-	});
->>>>>>> 0d13a130
+	return getSVGIDs(ids, width, height);
 }
 
 /**
