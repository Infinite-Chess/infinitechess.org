--- conflicted
+++ resolved
@@ -222,14 +222,8 @@
  * 1 => Can increase in count, but slowly (promotion)
  * 2 => Can increase in count rapidly (board editor)
  */
-<<<<<<< HEAD
-function isTypeATypeWereAppendingUndefineds(gamefile: gamefile, type: string): boolean {
-	if (gamefile.initAllTypes) return true; // When using board editor any type may be added.
-	if (!gamefile.gameRules.promotionsAllowed) return false; // No pieces can promote, definitely not appending undefineds to this piece.
-=======
 function getTypeUndefinedsBehavior(gamefile: gamefile, type: string): 0 | 1 | 2 {
 	if (gamefile.editor) return 2; // gamefile is in the board editor, EVERY piece needs undefined placeholders, and a lot of them!
->>>>>>> 190a6e56
 
 	if (!gamefile.gameRules.promotionsAllowed) return 0; // No pieces can promote, definitely not appending undefineds to this piece.
 	const color = colorutil.getPieceColorFromType(type);
