
/**
 * This script handles the logical side of moving pieces, nothing graphical.
 * 
 * Both ends, client & server, should be able to use this script.
 */


import type { Board, FullGame } from './gamefile.js';
import type { Piece } from '../util/boardutil.js';
import type { Coords } from '../util/coordutil.js';
import type { EnPassant, MoveState } from './state.js';
import type { Change } from './boardchanges.js';
import type { ServerGameMoveMessage, ServerGameMovesMessage } from '../../game/misc/onlinegame/onlinegamerouter.js';
import type { _Move_Compact } from './icn/icnconverter.js';


import typeutil from '../util/typeutil.js';
import coordutil from '../util/coordutil.js';
import state from './state.js';
import boardchanges from './boardchanges.js';
import boardutil from '../util/boardutil.js';
import moveutil from '../util/moveutil.js';
import { rawTypes } from '../util/typeutil.js';
import icnconverter from './icn/icnconverter.js';
import legalmoves from './legalmoves.js';
import math from '../../util/math.js';
import checkdetection from './checkdetection.js';
import specialdetect from './specialdetect.js';
// @ts-ignore
import wincondition from './wincondition.js';


// Type Definitions ---------------------------------------------------------------------------------------------------------------


/**
 * A pair of coordinates, WITH attached special move information.
 * This usually denotes a legal square you can move to that will
 * activate said special move.
 */
type CoordsSpecial = Coords & { 
	enpassantCreate?: enpassantCreate,
	enpassant?: enpassant,
	promoteTrigger?: promoteTrigger,
	promotion?: promotion,
	castle?: castle,
	path?: path,
}

/** Special move tag that, when present, making the move will create an enpassant state on the gamefile. */
type enpassantCreate = EnPassant
/**
 * A special move tag for enpassant capture.
 * 
 * If true, the specialMove function for pawns will read the gamefile's
 * enpassant property to figure out where the pawn to capture is.
 * After that, the captured piece is appended to the move's changes list,
 * So we don't actually need to store more information in here.
 */
type enpassant = true;
/**
 * A special move tag that, when the move is attempted to be made, should trigger the promotion UI to open.
 * The special detect functions are in charge of adding this. selection.ts will delete it and open the promotion UI.
 */
type promoteTrigger = boolean;
/** A special move tag for pawn promotion. This is the integer type of the piece promoted to. */
type promotion = number;
/** A special move tag for castling. */
type castle = {
	/** 1 => King castled right   2 => King castled left */
	dir: 1 | -1,
	/** The coordinate of the piece the king castled with, usually a rook. */
	coord: Coords
}
/**
 * A special move tag that stores a list of all the waypoints along
 * the travel path of a piece. Inclusive to start and end.
 * 
 * Used for Rose piece.
 */
type path = Coords[]

/**
 * Move object of the BaseGame.
 * Does not need a ton of details.
 */
interface BaseMove extends _Move_Compact {
	/**
	 * How much time the player had left after they made their move, in millis.
	 * 
	 * Server is always boss, we cannot set this until after the
	 * server responds back with the updated clock information.
	 */
	clockStamp?: number,
	/** The move in most compact notation: `8,7>8,8=Q` */
	compact: string,
}

/** What a move looks like, before movepiece.js creates the `changes`, `state`, `compact`, and `generateIndex` properties on it. */
interface MoveDraft extends _Move_Compact {
	/** Present if the move was a double pawn push. This is the enpassant state that should be placed on the gamefile when making this move. */
	enpassantCreate?: enpassantCreate,
	/** Present if the move was special-move enpassant capture. This will be `true` */
	enpassant?: enpassant,
	/** Present if the move was a special-move casle. This may look like an
	 * object: `{ coord, dir }` where `coord` is the starting coordinates of the
	 * rook being castled with, and `dir` is the direction castled, 1 for right and -1 for left. */
	castle?: castle,
	/** Present if the move is for a Rose. */
	path?: path,
}

/** Information about some change on the chessboard, either by a move or some other property change (e.g. as used in the board editor) */
interface Edit {
	/** A list of changes the move made to the board, whether it moved a piece, captured a piece, added a piece, etc. */
	changes: Array<Change>,
	/** The state of the move is used to know how to modify specific gamefile
	 * properties when forwarding/rewinding this move. */
	state: MoveState
}

/**
 * Contains all properties a {@link MoveDraft} and a {@link Edit} has, and more.
 * Including the changes it made to the board, the gamefile
 * state before and after the move, etc.
 */
interface Move extends Edit, MoveDraft, BaseMove {
	/** The type of piece moved */
	type: number,
	/** The index this move was generated for. This can act as a safety net
	 * so we don't accidentally make the move on the wrong index of the game. */
	generateIndex: number,
	flags: {
		/** Whether the move delivered check. */
		check: boolean,
		/** Whether the move delivered mate (or the killing move). */
		mate: boolean,
		/** Whether the move caused a capture */
		capture: boolean,
	}
	/**
	 * Any comment made on the move, specified in the ICN.
	 * These will go back into the ICN when copying the game.
	 */
	comment?: string,
}

// Move Generating --------------------------------------------------------------------------------------------------


/**
 * Generates a full Move object from a MoveDraft,
 * calculating and appending its board changes to its Changes list,
 * and queueing its gamefile StateChanges.
 */
function generateMove(gamefile: FullGame, moveDraft: MoveDraft): Move {
	const { boardsim } = gamefile;
	const piece = boardutil.getPieceFromCoords(boardsim.pieces, moveDraft.startCoords);
	if (!piece) throw Error(`Cannot make move because no piece exists at coords ${JSON.stringify(moveDraft.startCoords)}.`);

	// Construct the full Move object
	// Initialize the state, and change list, as empty for now.
	const move: Move = {
		...moveDraft,
		type: piece.type,
		changes: [],
		generateIndex: boardsim.state.local.moveIndex + 1,
		state: { local: [], global: [] },
		compact: icnconverter.getCompactMoveFromDraft(moveDraft),
		flags: {
			// These will be set later, but we need a default value
			check: false,
			mate: false,
			capture: false,
		}
	};

	/**
	 * Delete the current enpassant state.
	 * If any specialMove function adds a new EnPassant state,
	 * this one's future value will be overwritten
	 */
	state.createEnPassantState(move, boardsim.state.global.enpassant, undefined);

	const isNullMove = moveutil.isMoveNullMove(moveDraft);
	if (!isNullMove) {
		const rawType = typeutil.getRawType(move.type);
		let specialMoveMade: boolean = false;
		// If a special move function exists for this piece type, run it.
		// The actual function will return whether a special move was actually made or not.
		// If a special move IS made, we skip the normal move piece method.
		if (rawType in boardsim.specialMoves) specialMoveMade = boardsim.specialMoves[rawType]!(boardsim, piece, move);
		if (!specialMoveMade) calcMovesChanges(boardsim, piece, moveDraft, move); // Move piece regularly (no special tag)

		// Must be set before calling queueIncrementMoveRuleStateChange()
		move.flags.capture = boardchanges.wasACapture(move);
		
		// Delete all special rights that should be revoked from the move.
		queueSpecialRightDeletionStateChanges(boardsim, move);
	}
	queueIncrementMoveRuleStateChange(gamefile, move);

	return move;
}

/**
 * Calculates all of a move's board changes, and "queues" them,
 * adding them to the move's Changes list.
 * 
 * This should NOT be used if the move is a special move.
 * @param boardsim - The board
 * @param piece - The piece that's being moved
 * @param move - The move that's being made
 */
function calcMovesChanges(boardsim: Board, piece: Piece, moveDraft: _Move_Compact, edit: Edit) {
	const capturedPiece = boardutil.getPieceFromCoords(boardsim.pieces, moveDraft.endCoords);

<<<<<<< HEAD
	if (capturedPiece) boardchanges.queueCapture(move.changes, true, capturedPiece);
	boardchanges.queueMovePiece(move.changes, true, piece, move.endCoords);
=======
	if (capturedPiece) boardchanges.queueCapture(edit.changes, true, piece, moveDraft.endCoords, capturedPiece);
	else boardchanges.queueMovePiece(edit.changes, true, piece, moveDraft.endCoords);
>>>>>>> e6c8403a
}

/**
 * Queues gamefile state changes to delete all 
 * special rights that should have been revoked from the move.
 * This includes the startCoords and endCoords of all move actions.
 * 
 * TODO: ITERATE THROUGH all pieces with their special rights, and delete
 * the ones that are now useless (i.e. rooks have no royal they could ever castle with).
 * This will upgrade the repetition algorithm to not delay declaring a draw
 * if a rook moves that had its special right, but could never castle. !!!!!!!!!!!!!!!!!!!!!!!!!!!!!
 */
function queueSpecialRightDeletionStateChanges(boardsim: Board, edit: Edit) {
	edit.changes.forEach(change => {
		if (change.action === 'move') {
			// Delete the special rights off the start coords, if there is one (createSpecialRightsState() early exits if there isn't)
			const startCoordsKey = coordutil.getKeyFromCoords(change.piece.coords);
			state.createSpecialRightsState(edit, startCoordsKey, boardsim.state.global.specialRights.has(startCoordsKey), false);
		} else if (change.action === 'capture') {
<<<<<<< HEAD
			 // Future protection if the captured piece is ever not on the move's endCoords
			const captureCoordsKey = coordutil.getKeyFromCoords(change.piece.coords);
			state.createSpecialRightsState(move, captureCoordsKey, boardsim.state.global.specialRights.has(captureCoordsKey), false);
=======
			// Delete the special rights off the start coords AND the capture coords, if there are ones.
			const startCoordsKey = coordutil.getKeyFromCoords(change.piece.coords);
			state.createSpecialRightsState(edit, startCoordsKey, boardsim.state.global.specialRights.has(startCoordsKey), false);
			const captureCoordsKey = coordutil.getKeyFromCoords(change.capturedPiece.coords); // Future protection if the captured piece is ever not on the move's endCoords
			state.createSpecialRightsState(edit, captureCoordsKey, boardsim.state.global.specialRights.has(captureCoordsKey), false);
>>>>>>> e6c8403a
		} else if (change.action === 'delete') {
			// Delete the special rights of the coords, if there is one.
			const coordsKey = coordutil.getKeyFromCoords(change.piece.coords);
			state.createSpecialRightsState(edit, coordsKey, boardsim.state.global.specialRights.has(coordsKey), false);
		}
	});
}

/**
 * Increments the gamefile's moveRuleStatus property, if the move-rule is in use.
 */
function queueIncrementMoveRuleStateChange({ basegame, boardsim }: FullGame, move: Move) {
	if (!basegame.gameRules.moveRule) return; // Not using the move-rule
    
	// Reset if it was a capture or pawn movement
	const newMoveRule = !move.flags.capture && typeutil.getRawType(move.type) !== rawTypes.PAWN ? boardsim.state.global.moveRuleState! + 1 : 0;
	state.createMoveRuleState(move, boardsim.state.global.moveRuleState!, newMoveRule);
}


// Forwarding -------------------------------------------------------------------------------------------------------


/**
 * Executes all the logical board changes of a global forward move in the game, no graphical changes.
 */
function makeMove(gamefile: FullGame, move: Move) {
	gamefile.boardsim.moves.push(move);
	gamefile.basegame.moves.push({
		startCoords: move.startCoords,
		endCoords: move.endCoords,
		promotion: move.promotion,
		compact: move.compact,
	});


	applyMove(gamefile, move, true, { global: true }); // Apply the logical boardsim changes.

	// This needs to be after the moveIndex is updated
	updateTurn(gamefile);

	// Now we can test for check, and modify the state of the gamefile if it is.
	createCheckState(gamefile, move);
	if (gamefile.boardsim.state.local.inCheck) move.flags.check = true;
	// The "mate" property of the move will be added after our game conclusion checks...
}

/**
 * Applies a move's board changes to the gamefile, and updates moveIndex.
 * No graphical changes.
 * @param gamefile 
 * @param move 
 * @param forward - Whether the move's board changes should be applied forward or backward.
 * @param [options.global] - If true, we will also apply this move's global state changes to the gamefile
 */
function applyMove(gamefile: FullGame, move: Move, forward = true, { global = false } = {}) {
	gamefile.boardsim.state.local.moveIndex += forward ? 1 : -1; // Update the gamefile moveIndex

	// Stops stupid missing piece errors
	const indexToApply = gamefile.boardsim.state.local.moveIndex + Number(!forward);
	if (indexToApply !== move.generateIndex) throw new Error(`Move was expected at index ${move.generateIndex} but applied at ${indexToApply} (forward: ${forward}).`);

	applyEdit(gamefile, move, forward, global); // Apply the board changes
}

/**
 * Applies a edits board changes to the gamefile.
 * If we're applying a board editor's move's edits, then global should be true.
 * @param gamefile - The gamefile to apply the edit to.
 * @param edit - The edit to apply, which contains the changes and state of the move. 
 * @param global - If true, we will also apply this move's global state changes to the gamefile. Should be true if the edit is from a board editor move.
 * @param forward - Whether the move's board changes should be applied forward or backward.
 */
function applyEdit(gamefile: FullGame, edit: Edit, forward: boolean, global: boolean) {
	state.applyMove(gamefile.boardsim.state, edit.state, forward, { globalChange: global }); // Apply the State of the move
	boardchanges.runChanges(gamefile, edit.changes, boardchanges.changeFuncs, forward); // Logical board changes
}

/**
 * Updates the `whosTurn` property of the gamefile, according to the move index we're on.
 */
function updateTurn(gamefile: FullGame) {
	gamefile.basegame.whosTurn = moveutil.getWhosTurnAtMoveIndex(gamefile.basegame, gamefile.boardsim.state.local.moveIndex);
}

/**
 * Tests if the gamefile is currently in check,
 * then creates and set's the game state to reflect that.
 */
function createCheckState(gamefile: FullGame, move: Move ) {
	const {boardsim, basegame} = gamefile;
	const whosTurnItWasAtMoveIndex = moveutil.getWhosTurnAtMoveIndex(basegame, boardsim.state.local.moveIndex);
	const oppositeColor = typeutil.invertPlayer(whosTurnItWasAtMoveIndex)!;
	// Only track attackers if we're using checkmate win condition.
	const trackAttackers = basegame.gameRules.winConditions[oppositeColor]!.includes('checkmate');

	const checkResults = checkdetection.detectCheck(gamefile, whosTurnItWasAtMoveIndex, trackAttackers); // { check: boolean, royalsInCheck: Coords[], attackers?: Attacker[] }
	const futureInCheck = checkResults.check === false ? false : checkResults.royalsInCheck;
	// Passing in the gamefile into this method tells state.ts to immediately apply the state change.
	state.createCheckState(move, boardsim.state.local.inCheck, futureInCheck, boardsim.state); // Passes in the gamefile as an argument
	state.createAttackersState(move, boardsim.state.local.attackers, checkResults.attackers ?? [], boardsim.state); // Erase the checking pieces calculated from previous turn and pass in new on
}

/**
 * Accepts a move list in the most comapact form: `['1,2>3,4','10,7>10,8Q']`,
 * reconstructs each move's properties, INCLUDING special flags, and makes that move
 * in the game. At each step it has to calculate what legal special
 * moves are possible, so it can pass on those flags.
 * 
 * **THROWS AN ERROR** if any move during the process is in an invalid format.
 * @param gamefile - The gamefile
 * @param moves - The list of moves to add to the game, each in the most compact format: `['1,2>3,4','10,7>10,8Q']`
 */
function makeAllMovesInGame(gamefile: FullGame, moves: ServerGameMovesMessage) {
	if (gamefile.boardsim.moves.length > 0) throw Error("Cannot make all moves in game when there are already moves played.");
	moves.forEach((shortmove, i) => {
		const move: Move = calculateMoveFromShortmove(gamefile, shortmove);
		if (!move) throw Error(`Cannot make all moves in game! There was one invalid move: ${shortmove}. Index: ${i}`);
		makeMove(gamefile, move);
	});
}

/**
 * Accepts a move in the most compact short form, and constructs the whole Move object.
 * This has to calculate the piece's legal special
 * moves to be able to deduce if the move was a special move.
 * 
 * **Returns undefined** if there was an error anywhere in the conversion.
 * 
 * This does NOT perform legality checks, so still do that afterward.
 * @param {gamefile} gamefile - The gamefile
 * @param {string} shortmove - The move in most compact form: `1,2>3,4Q`
 * @returns {Move | undefined} The move object, or undefined if there was an error.
 */
function calculateMoveFromShortmove(gamefile: FullGame, shortmove: ServerGameMoveMessage): Move {
	if (!moveutil.areWeViewingLatestMove(gamefile.boardsim)) throw Error("Cannot calculate Move object from shortmove when we're not viewing the most recently played move.");

	// Reconstruct the startCoords, endCoords, and special move properties of the MoveDraft

	let moveDraft: MoveDraft;
	try {
		moveDraft = icnconverter.parseCompactMove(shortmove.compact);
	} catch (error) {
		console.error(error);
		throw Error(`Failed to calculate Move from shortmove because it's in an incorrect format: ${shortmove.compact}`);
	}

	// Reconstruct the special move properties by calculating what legal
	// special moves this piece can make, comparing them to the move's endCoords,
	// and if there's a match, pass on the special move flag.

	const piece = boardutil.getPieceFromCoords(gamefile.boardsim.pieces, moveDraft.startCoords);
	if (!piece) {
		// No piece on start coordinates, can't calculate Move, because it's illegal
		throw Error(`Failed to calculate Move from shortmove because there's no piece on the start coords: ${shortmove.compact}`);
	}

	const moveset = legalmoves.getPieceMoveset(gamefile.boardsim, piece.type);
	const legalSpecialMoves = legalmoves.getEmptyLegalMoves(moveset);
	legalmoves.appendSpecialMoves(gamefile, piece, moveset, legalSpecialMoves, false);
	for (const thisCoord of legalSpecialMoves.individual) {
		if (!coordutil.areCoordsEqual(thisCoord, moveDraft.endCoords)) continue;
		// Matched coordinates! Transfer any special move tags
		specialdetect.transferSpecialFlags_FromCoordsToMove(thisCoord, moveDraft);
		break;
	}

	const move = generateMove(gamefile, moveDraft);
	if (shortmove.clockStamp !== undefined) move.clockStamp = shortmove.clockStamp;
	return move;
}


// Rewinding -------------------------------------------------------------------------------------------------------


/**
 * Executes all the logical board changes of a global REWIND move in the game, no graphical changes.
 */
function rewindMove(gamefile: FullGame) {
	// console.error("Rewinding move");
	const move = moveutil.getMoveFromIndex(gamefile.boardsim.moves, gamefile.boardsim.state.local.moveIndex);

	applyMove(gamefile, move, false, { global: true });

	// Delete the move off the end of our moves list
	gamefile.boardsim.moves.pop();
	gamefile.basegame.moves.pop();
	
	updateTurn(gamefile);
}


// Dynamic -------------------------------------------------------------------------------------------------------


/**
 * Iterates to a certain move index, performing a callback function on each move.
 * The callback should be a move application function, either {@link applyMove}, or movesequence.viewMove(),
 * depending on if each move should make graphical changes or not. Both methods make logical board changes.
 * @param {gamefile} gamefile 
 * @param {number} index 
 * @param {CallableFunction} callback - Either {@link applyMove}, or movesequence.viewMove()
 */
// eslint-disable-next-line no-unused-vars
function goToMove(boardsim: Board, index: number, callback: (move: Move ) => void) {
	if (index === boardsim.state.local.moveIndex) return;

	const forwards = index >= boardsim.state.local.moveIndex;
	const offset = forwards ? 0 : 1;
	let i = boardsim.state.local.moveIndex;
	
	if (boardsim.moves.length <= index + offset || index + offset < 0) throw Error("Target index is outside of the movelist!");

	while (i !== index) {
		i = math.moveTowards(i, index, 1);
		const move = boardsim.moves[i + offset];
		if (move === undefined) throw Error(`Undefined move in goToMove()! ${i}, ${index}`);
		callback(move);
	}
}


// Move Wrappers ----------------------------------------------------------------------------------------------------


/**
 * Wraps a function in a simulated move.
 * The callback may be used to obtain whatever
 * property of the gamefile we want after the move is made.
 * The move is automatically rewound when it's done.
 * @returns Whatever is returned by the callback
 */
function simulateMoveWrapper<R>(gamefile: FullGame, moveDraft: MoveDraft, callback: () => R): R {
	const move = generateMove(gamefile, moveDraft);
	makeMove(gamefile, move);
	// What info can we pull from the game after simulating this move?
	const info = callback();
	rewindMove(gamefile);
	return info;
}

/**
 * Simulates a move to get the gameConclusion
 * @returns the gameConclusion
 */
function getSimulatedConclusion(gamefile: FullGame, moveDraft: MoveDraft): string | undefined {
	return simulateMoveWrapper(
		gamefile,
		moveDraft,
		() => wincondition.getGameConclusion(gamefile)
	);
}

// ---------------------------------------------------------------------------------------------------------------------


export type {
	Move,
	Edit,
	BaseMove,
	MoveDraft,
	CoordsSpecial,
	enpassantCreate,
	enpassant,
	promoteTrigger,
	promotion,
	castle,
	path
};

export default {
	generateMove,
	calcMovesChanges,
	makeMove,
	updateTurn,
	goToMove,
	makeAllMovesInGame,
	applyMove,
	applyEdit,
	rewindMove,
	simulateMoveWrapper,
	getSimulatedConclusion,
};<|MERGE_RESOLUTION|>--- conflicted
+++ resolved
@@ -216,13 +216,8 @@
 function calcMovesChanges(boardsim: Board, piece: Piece, moveDraft: _Move_Compact, edit: Edit) {
 	const capturedPiece = boardutil.getPieceFromCoords(boardsim.pieces, moveDraft.endCoords);
 
-<<<<<<< HEAD
-	if (capturedPiece) boardchanges.queueCapture(move.changes, true, capturedPiece);
-	boardchanges.queueMovePiece(move.changes, true, piece, move.endCoords);
-=======
-	if (capturedPiece) boardchanges.queueCapture(edit.changes, true, piece, moveDraft.endCoords, capturedPiece);
-	else boardchanges.queueMovePiece(edit.changes, true, piece, moveDraft.endCoords);
->>>>>>> e6c8403a
+	if (capturedPiece) boardchanges.queueCapture(edit.changes, true, capturedPiece);
+	boardchanges.queueMovePiece(edit.changes, true, piece, moveDraft.endCoords);
 }
 
 /**
@@ -242,17 +237,9 @@
 			const startCoordsKey = coordutil.getKeyFromCoords(change.piece.coords);
 			state.createSpecialRightsState(edit, startCoordsKey, boardsim.state.global.specialRights.has(startCoordsKey), false);
 		} else if (change.action === 'capture') {
-<<<<<<< HEAD
 			 // Future protection if the captured piece is ever not on the move's endCoords
 			const captureCoordsKey = coordutil.getKeyFromCoords(change.piece.coords);
-			state.createSpecialRightsState(move, captureCoordsKey, boardsim.state.global.specialRights.has(captureCoordsKey), false);
-=======
-			// Delete the special rights off the start coords AND the capture coords, if there are ones.
-			const startCoordsKey = coordutil.getKeyFromCoords(change.piece.coords);
-			state.createSpecialRightsState(edit, startCoordsKey, boardsim.state.global.specialRights.has(startCoordsKey), false);
-			const captureCoordsKey = coordutil.getKeyFromCoords(change.capturedPiece.coords); // Future protection if the captured piece is ever not on the move's endCoords
 			state.createSpecialRightsState(edit, captureCoordsKey, boardsim.state.global.specialRights.has(captureCoordsKey), false);
->>>>>>> e6c8403a
 		} else if (change.action === 'delete') {
 			// Delete the special rights of the coords, if there is one.
 			const coordsKey = coordutil.getKeyFromCoords(change.piece.coords);
