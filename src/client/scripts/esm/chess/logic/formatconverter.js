--- conflicted
+++ resolved
@@ -1,14 +1,10 @@
 /* eslint-disable max-depth */
 
 'use strict';
-<<<<<<< HEAD
-// 
+
+/* eslint-disable max-depth */
 import { rawTypes as r, ext as e, players as p } from "../config.js";
 import typeutil from "../util/typeutil.js";
-=======
-
-/* eslint-disable max-depth */
->>>>>>> 0bf5668d
 
 /**
  * Universal Infinite Chess Notation [Converter] and Interface
@@ -20,18 +16,15 @@
  * but taking less space to describe positions.
  */
 
-<<<<<<< HEAD
+/** Regex for numbers in scientific notation from https://stackoverflow.com/questions/638565/parsing-scientific-notation-sensibly */
+const scientificNumberRegex = "[-+]?[0-9]*\\.?[0-9]+([eE][-+]?[0-9]+)?";
+
 const playersDict = {
 	[p.WHITE]: "w",
 	[p.BLACK]: "b",
 	[p.NEUTRAL]: "n" // I dont think we need this, good to have in case
 };
 
-=======
-/** Regex for numbers in scientific notation from https://stackoverflow.com/questions/638565/parsing-scientific-notation-sensibly */
-const scientificNumberRegex = "[-+]?[0-9]*\\.?[0-9]+([eE][-+]?[0-9]+)?";
-    
->>>>>>> 0bf5668d
 const pieceDictionary = {
 	[r.KING + e.W]: "K", [r.KING + e.B]: "k",
 	[r.PAWN + e.W]: "P", [r.PAWN + e.B]: "p",
@@ -391,11 +384,7 @@
 		} else { // compact_moves > 0
 			shortmoves += (i === 0 ? "" : "|");
 		}
-<<<<<<< HEAD
-		shortmoves += (longmove.type && (compact_moves == 0 || compact_moves == 1) ? IntToShort_Piece(longmove.type) : "");
-=======
-		shortmoves += (longmove.type && (compact_moves === 0 || compact_moves === 1) ? LongToShort_Piece(longmove.type) : "");
->>>>>>> 0bf5668d
+		shortmoves += (longmove.type && (compact_moves === 0 || compact_moves === 1) ? IntToShort_Piece(longmove.type) : "");
 		shortmoves += longmove.startCoords.toString();
 		shortmoves += (compact_moves === 0 ? " " : "");
 		shortmoves += (longmove.flags.capture && (compact_moves === 0 || compact_moves === 1) ? "x" : ">");
@@ -403,13 +392,8 @@
 		shortmoves += longmove.endCoords.toString();
 		shortmoves += (compact_moves === 0 ? " " : "");
 		if (longmove.promotion) {
-<<<<<<< HEAD
-			shortmoves += (compact_moves == 0 || compact_moves == 1 ? "=" : "");
+			shortmoves += (compact_moves === 0 || compact_moves === 1 ? "=" : "");
 			shortmoves += IntToShort_Piece(longmove.promotion);
-=======
-			shortmoves += (compact_moves === 0 || compact_moves === 1 ? "=" : "");
-			shortmoves += LongToShort_Piece(longmove.promotion);
->>>>>>> 0bf5668d
 		}
 		if (longmove.flags.mate && (compact_moves === 0 || compact_moves === 1)) {
 			shortmoves += "#";
@@ -546,13 +530,8 @@
 			const blackRanksArray = blackRanks.length === 0 ? [] : blackRanks.split(',');
 
 			longformat.gameRules.promotionRanks = {
-<<<<<<< HEAD
-				[p.WHITE]: whiteRanksArray.map(num => parseInt(num)), // [-3, 4]
-				[p.BLACK]: blackRanksArray.map(num => parseInt(num))
-=======
-				white: whiteRanksArray.map(num => Number(num)), // [-3, 4]
-				black: blackRanksArray.map(num => Number(num))
->>>>>>> 0bf5668d
+				[p.WHITE]: whiteRanksArray.map(num => Number(num)), // [-3, 4]
+				[p.BLACK]: blackRanksArray.map(num => Number(num))
 			};
 
 			const defaultPromotions =  [r.QUEEN, r.ROOK, r.BISHOP, r.KNIGHT];
@@ -572,11 +551,7 @@
 				string = string.replace(/[()]/g,"").split("|");
 				if (string.length === 1) string.push(string[0]);
 				for (let i = 0; i < 2; i++) {
-<<<<<<< HEAD
-					const color = (i == 0 ? p.WHITE : p.BLACK);
-=======
-					const color = (i === 0 ? "white" : "black");
->>>>>>> 0bf5668d
+					const color = (i === 0 ? p.WHITE : p.BLACK);
 					longformat.gameRules.winConditions[color] = [];
 					for (const wincon of string[i].split(",")) {
 						longformat.gameRules.winConditions[color].push(wincon);
@@ -587,11 +562,7 @@
 		}
 
 		// position
-<<<<<<< HEAD
-		if (!longformat.startingPosition && /^([0-9]*[a-zA-z]+-?[0-9]+,-?[0-9]+\+?($|\|))/.test(string)) {
-=======
-		if (!longformat.startingPosition && RegExp(`^([a-zA-z]+${scientificNumberRegex},${scientificNumberRegex}\\+?($|\\|))`).test(string)) {
->>>>>>> 0bf5668d
+		if (!longformat.startingPosition && RegExp(`^([0-9]*[a-zA-z]+${scientificNumberRegex},${scientificNumberRegex}\\+?($|\\|))`).test(string)) {
 			const { startingPosition, specialRights } = getStartingPositionAndSpecialRightsFromShortPosition(string);
 			longformat.specialRights = specialRights;
 			longformat.startingPosition = startingPosition;
@@ -641,160 +612,6 @@
 		// simplified longmoves (comment out next 2 lines and uncomment block below to get back old behavior)
 		const promotedPiece = ( /[a-zA-Z]+/.test(suffix) ? suffix.match(/[a-zA-Z]+/)[0] : "");
 		longmoves.push(`${startString}>${endString}${promotedPiece}`);
-<<<<<<< HEAD
-
-		/*
-        let longmove = {};
-        let startCoords = getCoordsFromString(startString);
-        let endCoords = getCoordsFromString(endString);
-
-        let isCheck = false;
-        let isMate = false;
-        if (trust_check_and_mate_symbols){
-            if (suffix.match(/\+/g)) isCheck = true;
-            if (suffix.match(/\#/g)){
-                isCheck = true;
-                isMate = true;
-            }
-        }
-
-        let isPromotion = false;
-        let promotedPiece = ( /[a-zA-Z]+/.test(suffix) ? suffix.match(/[a-zA-Z]+/) : "");
-        if (promotedPiece != ""){
-            isPromotion = true;
-            try{
-                promotedPiece = ShortToInt_Piece(promotedPiece);
-            } catch(e) {
-                // promoted piece defaults to Q or q if no valid promoted piece found
-                promotedPiece = (endCoords[1] > startCoords[1] ? r.QUEEN + e.W : [r.QUEEN + e.B]);
-            }
-        }
-
-        let movedPiece;
-        if (reconstruct_optional_move_flags){
-            if (runningCoordinates[startString]){
-                movedPiece =`${runningCoordinates[startString]}`;
-            } else{
-                movedPiece =`${longformat["startingPosition"][startString]}`;
-            }
-            runningCoordinates[startString] = undefined;
-            // moved piece defaults to Q if invalid:
-            movedPiece = (movedPiece == "" || movedPiece == "null" || movedPiece == "undefined" ? "queensW" : movedPiece);
-            longmove["type"] = movedPiece;
-        }
-        
-        longmove["startCoords"] = startCoords;
-        longmove["endCoords"] = endCoords;
-
-        // capture and en passant handling
-        if (reconstruct_optional_move_flags){
-            let capturedPiece;
-            if(runningCoordinates[endString]){
-                capturedPiece = `${runningCoordinates[endString]}`;
-                // captured piece defaults to Q if invalid:
-                capturedPiece = (capturedPiece == "" || capturedPiece == "null" || capturedPiece == "undefined" ? "queensW" : capturedPiece);
-                longmove["captured"] = capturedPiece;
-            } else if (longformat["startingPosition"][endString] && !(endString in runningCoordinates)){
-                capturedPiece = `${longformat["startingPosition"][endString]}`;
-                // captured piece defaults to Q if invalid:
-                capturedPiece = (capturedPiece == "" || capturedPiece == "null" || capturedPiece == "undefined" ? "queensW" : capturedPiece);
-                longmove["captured"] = capturedPiece;
-            } else if (movedPiece.slice(0, -1) == "pawns" && startCoords[0] != endCoords[0] && startCoords[1] != endCoords[1]){
-                // En passant (no piece was directly captured but pawn moved diagonally)
-                if (runningCoordinates[pawnEndString]){
-                    capturedPiece = `${runningCoordinates[pawnEndString]}`;
-                } else {
-                    capturedPiece = `${longformat["startingPosition"][pawnEndString]}`;
-                }
-                if (wasWhiteDoublePawnMove || wasBlackDoublePawnMove){
-                    runningCoordinates[pawnEndString] = undefined;
-                    // captured piece defaults to Q if invalid:
-                    capturedPiece = (capturedPiece == "" || capturedPiece == "null" || capturedPiece == "undefined" ? "queensW" : capturedPiece);
-                    longmove["captured"] = capturedPiece;
-                    longmove["enpassant"] = (wasWhiteDoublePawnMove ? 1 : -1);
-                }
-            }
-        }
-
-        // promotion handling
-        if (isPromotion){
-            longmove["promotion"] = promotedPiece;
-            if (reconstruct_optional_move_flags) runningCoordinates[endString] = promotedPiece;
-        } else{
-            if (reconstruct_optional_move_flags) runningCoordinates[endString] = movedPiece;
-        }
-
-        // detect if move is double pawn move, i.e. if it allows en passant next move
-        if (reconstruct_optional_move_flags){
-            if (movedPiece.slice(0, -1) == "pawns"){
-                if (startCoords[1] - endCoords[1] < -1){
-                    wasWhiteDoublePawnMove = true;
-                    wasBlackDoublePawnMove = false;
-                    pawnEndString = `${endString}`;
-                } else if (startCoords[1] - endCoords[1] > 1){
-                    wasWhiteDoublePawnMove = false;
-                    wasBlackDoublePawnMove = true;
-                    pawnEndString = `${endString}`;
-                } else{
-                    wasWhiteDoublePawnMove = false;
-                    wasBlackDoublePawnMove = false;
-                }
-            } else{
-                wasWhiteDoublePawnMove = false;
-                wasBlackDoublePawnMove = false;
-            }
-        }
-
-        // castling handling
-        if (reconstruct_optional_move_flags){
-            if (movedPiece.slice(0, -1) == "kings"){
-                const xmove = endCoords[0] - startCoords[0];
-                const ymove = endCoords[1] - startCoords[1];
-                if (Math.abs(xmove) === 2 && ymove === 0){
-                    let castle = {};
-                    let castleCandidate = "";
-                    for (let coordinate in longformat["specialRights"]){
-                        if (longformat["startingPosition"][coordinate]  && !(coordinate in runningCoordinates)){ // can only castle if unmoved in this game
-                            let coordinateVec = getCoordsFromString(coordinate);
-                            if (coordinateVec[1] == startCoords[1]){ // can only castle if same y coordinate
-                                if ((coordinateVec[0] > startCoords[0] && xmove > 1) || (coordinateVec[0] < startCoords[0] && xmove < 1)) {
-                                    if (castleCandidate == ""){
-                                        castleCandidate = coordinateVec;
-                                    } else{
-                                        if ((xmove > 1 && castleCandidate[0] > coordinateVec[0]) || (xmove < 1 && castleCandidate[1] < coordinateVec[0])){
-                                            castleCandidate = coordinateVec;
-                                        }
-                                    }
-                                }
-                            }
-                        }
-                    }
-                    if (castleCandidate != ""){
-                        castle["dir"] = (xmove > 1 ? 1 : -1);
-                        castle["coord"] = castleCandidate;
-                        longmove["castle"] = castle;
-                        let castleString = castleCandidate.toString();
-                        runningCoordinates[`${(parseInt(endCoords[0])-castle["dir"]).toString()},${endCoords[1].toString()}`] = `${longformat["startingPosition"][castleString]}`;
-                        runningCoordinates[castleString] = undefined;
-                    }
-                }
-            }
-        }
-
-        // check and mate
-        if (trust_check_and_mate_symbols){
-            if (isCheck){
-                longmove["check"] = true;
-                if (isMate){
-                    longmove["mate"] = true;
-                }
-            }
-        }
-        
-        longmoves.push(longmove);
-        */
-=======
->>>>>>> 0bf5668d
 	}
 
 	return longmoves;
@@ -901,13 +718,8 @@
 		if (!isFinite(coords[0])) throw new Error(`Move coordinate must not be Infinite. coords: ${coords}`);
 		if (!isFinite(coords[1])) throw new Error(`Move coordinate must not be Infinite. coords: ${coords}`);
 	});
-<<<<<<< HEAD
 	// ShortToInt_Piece() will already throw an error if the piece abbreviation is invalid.
-	const promotedPiece = (/[a-zA-Z]+/.test(shortmove) ? ShortToInt_Piece(shortmove.match(/[a-zA-Z]+/)) : "");
-=======
-	// ShortToLong_Piece() will already throw an error if the piece abbreviation is invalid.
-	const promotedPiece = (/[a-zA-Z]+$/.test(shortmove) ? ShortToLong_Piece(shortmove.match(/[a-zA-Z]+$/)[0]) : "");
->>>>>>> 0bf5668d
+	const promotedPiece = (/[a-zA-Z]+$/.test(shortmove) ? ShortToInt_Piece(shortmove.match(/[a-zA-Z]+$/)[0]) : "");
 	const longmove = { compact: shortmove };
 	longmove.startCoords = coords[0];
 	longmove.endCoords = coords[1];
@@ -970,10 +782,10 @@
 		if (pawnDoublePush && typeutil.getRawType(thisPiece) === r.PAWN) specialRights[key] = true;
 		else if (castleWith && typeutil.getRawType(thisPiece) === r.KING) {
 			specialRights[key] = true;
-			kingsFound[key] = getPieceColorFromType(thisPiece);
+			kingsFound[key] = typeutil.getColorFromType(thisPiece);
 		}
 		else if (castleWith && typeutil.getRawType(thisPiece) === castleWith) {
-			castleWithsFound[key] = getPieceColorFromType(thisPiece);
+			castleWithsFound[key] = typeutil.getColorFromType(thisPiece);
 		}
 	}
 
@@ -1004,19 +816,6 @@
  */
 function getCoordsFromString(key) {
 	return key.split(',').map(Number);
-}
-
-/**
- * Returns the color of the provided piece type
- * @param {string} type - The type of the piece (e.g., "pawnsW")
- * @returns {string} The color of the piece, "white", "black", or "neutral"
- */
-function getPieceColorFromType(type) {
-	// If the last letter of the piece type is 'W', the piece is white.
-	if (type.endsWith('W')) return "white";
-	else if (type.endsWith('B')) return "black";
-	else if (type.endsWith('N')) return "neutral";
-	else throw new Error(`Cannot get color of piece with type "${type}"!`);
 }
 
 /**
@@ -1047,37 +846,21 @@
 		if (end_index !== -1) {
 			if (shortposition[index + end_index] === "+") {
 				const coordString = shortposition.slice(index + piecelength, index + end_index);
-<<<<<<< HEAD
-				startingPosition[coordString] = ShortToInt_Piece(shortpiece);
-				specialRights[coordString] = true;
-				index += end_index + 2;
-			} else {
-				startingPosition[shortposition.slice(index + piecelength, index + end_index)] = ShortToInt_Piece(shortpiece);
-=======
-				startingPosition[standardizeCoordString(coordString)] = ShortToLong_Piece(shortpiece);
+				startingPosition[standardizeCoordString(coordString)] = ShortToInt_Piece(shortpiece);
 				specialRights[standardizeCoordString(coordString)] = true;
 				index += end_index + 2;
 			} else {
-				startingPosition[standardizeCoordString(shortposition.slice(index + piecelength, index + end_index))] = ShortToLong_Piece(shortpiece);
->>>>>>> 0bf5668d
+				startingPosition[standardizeCoordString(shortposition.slice(index + piecelength, index + end_index))] = ShortToInt_Piece(shortpiece);
 				index += end_index + 1;
 			}
 		} else {
 			if (shortposition.slice(-1) === "+") {
 				const coordString = shortposition.slice(index + piecelength, -1);
-<<<<<<< HEAD
-				startingPosition[coordString] = ShortToInt_Piece(shortpiece);
-				specialRights[coordString] = true;
-				index = MAX_INDEX;
-			} else {
-				startingPosition[shortposition.slice(index + piecelength)] = ShortToInt_Piece(shortpiece);
-=======
-				startingPosition[standardizeCoordString(coordString)] = ShortToLong_Piece(shortpiece);
+				startingPosition[standardizeCoordString(coordString)] = ShortToInt_Piece(shortpiece);
 				specialRights[standardizeCoordString(coordString)] = true;
 				index = MAX_INDEX;
 			} else {
-				startingPosition[standardizeCoordString(shortposition.slice(index + piecelength))] = ShortToLong_Piece(shortpiece);
->>>>>>> 0bf5668d
+				startingPosition[standardizeCoordString(shortposition.slice(index + piecelength))] = ShortToInt_Piece(shortpiece);
 				index = MAX_INDEX;
 			}
 		}
