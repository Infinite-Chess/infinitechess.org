--- conflicted
+++ resolved
@@ -97,12 +97,8 @@
 
 
 /** The default blocking function of each piece's sliding moves, if not specified. */
-<<<<<<< HEAD
 // eslint-disable-next-line no-unused-vars
-function defaultBlockingFunction(friendlyColor: string, blockingPiece: Piece, coords?: Coords, gamefile?: gamefile): 0 | 1 | 2 {
-=======
-function defaultBlockingFunction(friendlyColor: string, blockingPiece: Piece): 0 | 1 | 2 {
->>>>>>> ddb74799
+function defaultBlockingFunction(friendlyColor: string, blockingPiece: Piece, coords?: Coords): 0 | 1 | 2 {
 	const colorOfBlockingPiece = colorutil.getPieceColorFromType(blockingPiece.type);
 	const isVoid = blockingPiece.type === 'voidsN';
 	if (friendlyColor === colorOfBlockingPiece || isVoid) return 1; // Block where it is if it is a friendly OR a void square.
