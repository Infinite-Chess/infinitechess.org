--- conflicted
+++ resolved
@@ -211,12 +211,7 @@
 /**
  * Returns the color of the player that played the provided index within the moves list.
  */
-<<<<<<< HEAD
 function getColorThatPlayedMoveIndex(gamefile: gamefile, index: number): Player {
-	if (index === -1) throw Error("Cannot get color that played move index when move index is -1.");
-=======
-function getColorThatPlayedMoveIndex(gamefile: gamefile, index: number): 'white' | 'black' {
->>>>>>> 0d13a130
 	const turnOrder = gamefile.gameRules.turnOrder;
 	// If the starting position of the game is in check, then the player very last in the turnOrder is considered the one who *gave* the check.
 	if (index === -1) return turnOrder[turnOrder.length - 1];
