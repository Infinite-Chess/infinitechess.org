--- conflicted
+++ resolved
@@ -172,11 +172,7 @@
 			rules: { pawnDoublePush: true, castleWith: 'rooks' }
 		},
 		movesetGenerator: fivedimensionalgenerator.genMovesetOfFiveDimensional,
-<<<<<<< HEAD
-		gameruleModifications: { promotionsAllowed: defaultPromotionsAllowed }
-=======
 		gameruleModifications: { promotionsAllowed: defaultPromotionsAllowed },
->>>>>>> b0c176bc
 	}
 };
 
