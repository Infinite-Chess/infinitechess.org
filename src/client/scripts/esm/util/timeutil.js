--- conflicted
+++ resolved
@@ -155,21 +155,6 @@
 }
 
 /**
-<<<<<<< HEAD
- * Converts an ISO 8601 string to SQLite's DATETIME format ("YYYY-MM-DD HH:MM:SS").
- * @param {string} isoString - The ISO 8601 formatted string (e.g., "YYYY-MM-DDTHH:MM:SSZ").
- * @returns {string} - The corresponding SQLite DATETIME string (e.g., "YYYY-MM-DD HH:MM:SS").
- */
-function isoToSQLite(isoString) {
-	const date = new Date(isoString);
-	if (isNaN(date.getTime())) {
-		throw new Error("Invalid ISO 8601 string provided.");
-	}
-	
-	return date.toISOString().replace('T', ' ').split('.')[0];
-}
-
-=======
  * Converts a timestamp (milliseconds since the UNIX epoch) to an ISO 8601 string.
  * @param {number} timestamp - The timestamp in milliseconds since the UNIX epoch.
  * @returns {string} The ISO 8601 formatted string.
@@ -210,7 +195,6 @@
 
 
 
->>>>>>> b0c176bc
 export default {
 	minutesToMillis,
 	secondsToMillis,
@@ -222,11 +206,7 @@
 	getCurrentMonth,
 	getCurrentDay,
 	isCurrentDateWithinRange,
-<<<<<<< HEAD
-	isoToSQLite,
-=======
 	timestampToISO,
 	isoToTimestamp,
 	sqliteToTimestamp,
->>>>>>> b0c176bc
 };