--- conflicted
+++ resolved
@@ -17,24 +17,17 @@
 
 
 /** Prefs that do NOT get saved on the server side */
-<<<<<<< HEAD
-const clientSidePrefs: string[] = ['perspective_sensitivity', 'perspective_fov', 'drag_enabled', 'premove_enabled', 'starfield_enabled', 'advanced_effects_enabled'];
-=======
-const clientSidePrefs: string[] = ['perspective_sensitivity', 'perspective_fov', 'drag_enabled', 'premove_enabled', 'starfield_enabled', 'master_volume', 'ambience_enabled'];
->>>>>>> bcb33a91
+const clientSidePrefs: string[] = ['perspective_sensitivity', 'perspective_fov', 'drag_enabled', 'premove_enabled', 'starfield_enabled', 'advanced_effects_enabled', 'master_volume', 'ambience_enabled'];
 interface ClientSidePreferences {
 	perspective_sensitivity: number;
 	perspective_fov: number;
 	drag_enabled: boolean;
 	premove_enabled: boolean;
 	starfield_enabled: boolean;
-<<<<<<< HEAD
 	advanced_effects_enabled: boolean;
-=======
 	/** Master volume level from 0 (silent) to 1 (full volume) */
 	master_volume: number;
 	ambience_enabled: boolean;
->>>>>>> bcb33a91
 	[key: string]: any;
 }
 
@@ -64,12 +57,9 @@
 const default_perspective_fov: number = 90;
 const default_lingering_annotations: boolean = false;
 const default_starfield_enabled: boolean = true;
-<<<<<<< HEAD
 const default_advanced_effects_enabled: boolean = true;
-=======
 const default_master_volume: number = 1;
 const default_ambience_enabled: boolean = true;
->>>>>>> bcb33a91
 
 
 /**
@@ -97,12 +87,9 @@
 		animations: default_animations,
 		lingering_annotations: default_lingering_annotations,
 		starfield_enabled: default_starfield_enabled,
-<<<<<<< HEAD
 		advanced_effects_enabled: default_advanced_effects_enabled,
-=======
 		master_volume: default_master_volume,
 		ambience_enabled: default_ambience_enabled,
->>>>>>> bcb33a91
 	};
 
 	preferences = browserStoragePrefs;
@@ -286,7 +273,6 @@
 	document.dispatchEvent(new CustomEvent('lingering-annotations-toggle', { detail: value }));
 }
 
-<<<<<<< HEAD
 function getAdvancedEffectsMode(): boolean {
 	return preferences.advanced_effects_enabled ?? default_advanced_effects_enabled;
 }
@@ -298,7 +284,6 @@
 
 	// Dispatch an event so that the game code can detect it, if present.
 	document.dispatchEvent(new CustomEvent('advanced-effects-toggle', { detail: value }));
-=======
 function getMasterVolume(): number {
 	return preferences.master_volume ?? default_master_volume;
 }
@@ -324,7 +309,6 @@
 
 	// Dispatch an event so that the game code can detect it, if present.
 	document.dispatchEvent(new CustomEvent('ambience-toggle', { detail: ambience_enabled }));
->>>>>>> bcb33a91
 }
 
 
@@ -545,15 +529,12 @@
 	setPerspectiveFOV,
 	getLingeringAnnotationsMode,
 	setLingeringAnnotationsMode,
-<<<<<<< HEAD
 	getAdvancedEffectsMode,
 	setAdvancedEffectsMode,
-=======
 	getMasterVolume,
 	setMasterVolume,
 	getAmbienceEnabled,
 	setAmbienceEnabled,
->>>>>>> bcb33a91
 	sendPrefsToServer,
 	getColorOfLightTiles,
 	getColorOfDarkTiles,
