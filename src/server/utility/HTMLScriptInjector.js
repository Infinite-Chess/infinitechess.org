--- conflicted
+++ resolved
@@ -1,26 +1,16 @@
+
 /**
  * This module, at runtime, creates a list of a few
-<<<<<<< HEAD
- * of our htmls in which we want to manually injected
- * some javascript into before sharing to the client.
- *
-=======
  * of our htmls into which we want to manually inject
  * some javascript before sharing to the client.
  * (Currently, htmlscript.js is injected in full into play.html.
  * Also, calls to the game scripts in /src/client/scripts/game are injected into play.html)
  * 
->>>>>>> e5e43cdf
  * We keep the javascript separate in development, so as
  * to not break Intellisense's sense of the javascript project.
  * (We wouldn't get useful JSDoc dropdown info otherwise)
  */
 
-<<<<<<< HEAD
-const fs = require("fs");
-const path = require("path");
-const ejs = require("ejs");
-=======
 const fs = require('fs');
 const path = require('path');
 const glob = require('glob');
@@ -47,7 +37,6 @@
         })
         .catch(error => console.error("Failed to inject script: ", error));
 }
->>>>>>> e5e43cdf
 
 /**
  * Injects a JavaScript file's content into an HTML file
@@ -59,13 +48,6 @@
  *                                     The string will be insterted after the specified tags into the html doc
  * @returns {Promise<string>} - A promise that resolves with the modified HTML content, or rejects with an error message.
  */
-<<<<<<< HEAD
-function injectScript(htmlFilePath, jsFilePath, injectAfterTag) {
-  // Read the JavaScript file
-  const jsData = fs.readFileSync(jsFilePath, "utf8");
-  // Create a script tag with the JavaScript content
-  const scriptTag = `<script>${jsData}</script>`;
-=======
 function injectScript(htmlFilePath, jsFilePath, injectAfterTag, stringInjection = {}) {
     return new Promise((resolve, reject) => {
         // Read the JavaScript file
@@ -94,50 +76,26 @@
         });
     });
 }
->>>>>>> e5e43cdf
 
-  // Read the HTML file and inject the script tag
-  htmlData = fs.readFileSync(htmlFilePath, "utf8");
-  // Inject the script tag before the specified closing tag
-  const modifiedHTML = htmlData.replace(
-    injectAfterTag,
-    `${injectAfterTag}${scriptTag}`,
-  );
-  return modifiedHTML;
+/**
+ * Sends our cached HTML file with injected code at the specified path, to the client.
+ * If the HTML content is not ready or doesn't exist, an error message will be sent instead.
+ * @param {Object} req - The HTTP request object.
+ * @param {Object} res - The HTTP response object.
+ * @param {string} htmlFilePath - The path to the HTML file, relative to this module.
+ */
+function sendCachedHTML(req, res, htmlFilePath) {
+    const cachedHTML = getCachedHTML(htmlFilePath);
+    if (cachedHTML === false) res.status(503).send('Content is still being prepared, please refresh!');
+    else res.send(cachedHTML);
 }
 
 /**
- * Injects htmlscript.js into play.ejs.
- * **Should be ran only once.**
+ * Returns our cached html file with injected code at the specified path.
+ * If it's not ready, or we don't have it, we'll return false.
+ * @param {string} htmlFilePath - The path to the html file, relative to this module.
+ * @returns {string | false} - The injected html, or *false* if it's not ready or doesn't exist.
  */
-<<<<<<< HEAD
-function injectHtmlscript() {
-  // Inject into play.ejs, our OBFUSCATED htmlscript.js script.
-  const htmlFilePath = path.join(
-    __dirname,
-    "..",
-    "..",
-    "..",
-    "dist",
-    "views",
-    "play.ejs",
-  );
-  const jsFilePath = path.join(
-    __dirname,
-    "..",
-    "..",
-    "..",
-    "dist",
-    "scripts",
-    "game",
-    "htmlscript.js",
-  );
-
-  fs.writeFileSync(
-    htmlFilePath,
-    injectScript(htmlFilePath, jsFilePath, "<head>"),
-  );
-=======
 function getCachedHTML(htmlFilePath) {
 	console.log(Object.keys(htmlCache))
     return htmlCache[htmlFilePath] || false;
@@ -165,9 +123,9 @@
 
     // Finally, perform the injection into play.html
     prepareAndCacheHTML(htmlFilePath, jsFilePath, '<head>', {string: HTML_callGame_JS_string, injectafter: injectafter_string});
->>>>>>> e5e43cdf
 }
 
 module.exports = {
-  injectHtmlscript,
+    getCachedHTML,
+    sendCachedHTML
 };