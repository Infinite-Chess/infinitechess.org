name = "English" # Name of language
direction = "ltr" # Change to "rtl" for right to left languages
<<<<<<< HEAD
version = "3"
=======
version = "4"
>>>>>>> 8f47854c

[header]
home = "Home"
play = "Play"
news = "News"
login = "Log In"
createaccount = "Create Account"

[footer]
contact = "Contact us"
terms_of_service = "Terms of Service"
source_code = "Source Code"
language = "Language"

[header.javascript]
js-profile = "Profile"
js-logout = "Log Out"
js-login = "Log In"
js-createaccount = "Create Account"

[member.javascript]
js-confirm_delete = "Are you sure you want to delete your account? This CANNOT be undone! Click OK to enter your password."
js-enter_password = "Enter your password to PERMANENTLY delete your account:"

[index]
secondary_title = "The official website for playing live!"
what_is_it_title = "What is it?"
what_is_it_pargaraphs = [
"Infinite Chess is a variant of chess in which there are no borders, much larger than your familiar 8x8 board. The queen, rooks, and bishops have <em>no limit</em> to how far they can move per turn. Pick any natural number up to infinity!",
"With no limit to how far you can move, there are positions possible where the doomsday clock, or checkmate-in-<em>blank</em>, number is represented by the first infinite ordinal, <strong>omega ω</strong>. In fact, researches have discovered that <strong>any</strong> countable ordinal is achievable for the checkmate clock!",
"As you can imagine, there are infinite possibilites for starting configurations, many of which you can play competitively! Your end goal is still checkmate, which requires new tactics seeing as there are no walls to trap the enemy king against. Games don't typically last much longer than normal chess games. Pawns also still promote at ranks 1 & 8!",
]
how_to_title = "How can I play?"
how_to_paragraph = ["The current version release is 1.3.2 on the ","Play"," page!"]
about_title = "About the Project"
about_paragraphs = [
"I am Naviary. Since I first discovered Infinite Chess (the concept existed long before this website), I have been very intrigued by it and its possibilities! Up to just recently, playing has been quite difficult, requiring chess.com members to create images of the current board and send them back and forth for every move played. Due to this, not many people know about or have been able to play this.",
["It is my goal to build a way to make this easily playable for everyone, and grow a community surrounding it. I have spent countless hours of my own time on this website, up-keeping, and developing the game. I have many more ideas that will keep me occupied for some time. While I wish to keep this free-to-play, life has requirements, to help support me financially please consider joining my", "Patreon"]
]
patreon_title = "Patreon Supporters"

[credits]
title = "Credits"
copyright = "Anything on the website that is not listed below is copyright of www.InfiniteChess.org"
variants_heading = "Variants"
variants_credits = [
"Core designed by Andreas Tsevas.",
"Space designed by Andreas Tsevas.",
"Space Classic designed by Andreas Tsevas.",
"Coaip (Chess on an Infinite Plane) designed by Vickalan.",
"Pawn Horde designed by Inaccessible Cardinal.",
"Abundance designed by Clicktuck Suskriberz.",
"Pawndard by SexyLexi.",
"Classical+ by SexyLexi.",
"Knightline by Inaccessible Cardinal.",
"Knighted Chess by cycy98.",
"designed by Cory Evans and Joel Hamkins.",
"designed by Andreas Tsevas.",
"designed by Cory Evans and Joel Hamkins.",
"designed by Cory Evans, Joel Hamkins, and Norman Lewis Perlmutter.",
]
textures_heading = "Textures"
textures_licensed_under = "textures licensed under the"
textures_credits = [
"Gold coin by Quolte.",
]
sounds_heading = "Sounds"
sounds_credits = [
["Some sounds are provided by the", "project under the"],
"Other sounds created by Naviary.",
]
code_heading = "Code"
code_credits = [
"by Brandon Jones and Colin MacKenzie IV.",
"by Andreas Tsevas and Naviary.",
]

[member]
verify_message = "Please check your email to verify your account."
resend_message = ["Didn't get one? Check your spam folder. Also, ", "send it again.", " If you still can't find it, ", "message me."]
verify_confirm = "Thank you! Your account has been verified."
rating = "Elo rating:"
joined = "Joined:"
seen = ["Seen:", " ago"]
reveal_info = "Show Account Info"
account_info_heading = "Account Info"
email = "Email:"
delete_account = "Delete account"
password_reset_message = ["To change your username, email or password, ", "contact us."]

[create-account]
title = "Create Account"
username = "Username:"
email = "Email:"
password = "Password:"
create_button = "Create Account"
argreement = ["I agree to the ", "Terms of Service"]

[create-account.javascript]
js-username_specs = "Username must be atleast 3 characters long, and only contain letters A-Z and numbers 0-9"
js-username_tooshort = "Username must be at least 3 characters long"
js-username_wrongenc = "Username must only contain letters A-Z and numbers 0-9"
js-email_invalid = "This is not a valid email"
js-email_inuse = "This email is already in use"
js-pwd_incorrect_format = "Password is in an incorrect format"
js-pwd_too_short = "Password must be 6+ characters long"
js-pwd_too_long = "Password can't be over 72 characters long"
js-pwd_not_pwd = "Password must not be 'password'"

[play.main-menu]
credits = "Credits"
play = "Play"
guide = "Guide"
editor = "Board Editor"
loading = "LOADING"
error = "ERROR"

[play.guide]
title = "Guide"
rules = "Rules"
rules_paragraphs = [
"The rules to Infinite Chess are almost identical to classical chess, except the board is infinite in all directions! These are the only notes and changes you need to be aware of:",
"Pieces with sliding moves, such as the rooks, bishops, and queen, have no limit to how far they can move in one turn! As long as their path is unobstructed, you can move millions!",
["In the \"Classical\" default variant, white pawns promote at rank 8, and black pawns at rank 1. In this image, this is indicated by the thin black lines, they are faint, see if you can spot them! Pawns only need to reach the opposite line to promote, ", "not", " cross it."],
"Square notation is no longer described by the letter and rank number (i.e., a1), rather, each square is defined by a pair of x and y coordinates. The a1 square has become (1,1), and the h8 square has become (8,8). On desktop devices, the coordinate your mouse is over is displayed at the top of the screen.",
"All other rules are the same as in classical chess, such as checkmate, stalemate, 3-fold repetition, the 50-move rule, castling, en passant, etc.!"
]
careful_heading = "Be Careful!"
careful_paragraphs = [
"The openness of the infinite board means it is very easy to exploit forks, pins, and skewers. Your backside is often very vulnerable. Watch out for tactics like this! Be creative about forming protection for your king and rooks! Opening strategy is very different from classical chess.",
"Many other variants have been created with the aim of strengthening your backside."
]
controls_heading = "Controls"
controls_paragraph = "A lot of controls are intuitive, such as clicking and dragging the board to move around, and scrolling to zoom in and out, but let's take a look at the other controls you have at your disposal!"
keybinds = [
" to move around.",
["Space", " and ", "Shift", " to zoom in and out."],
["Escape", " to pause the game."],
["Tab", " toggles the arrow indicators on the edges of the screen pointing to pieces off-screen. By default, this mode is set to \"Defense\", which shows an arrow for pieces that can move to your location from where they're at. But ", "tab", " can switch this to mode \"All\", or \"Off\", of which \"All\" reveals all pieces on those orthogonals and diagonals, Whether they can move orthogonally or diagonally. This setting can also be toggled in the pause menu."],
" will toggle \"Edit Mode\" in local games. This allows you to move any piece anywhere else on the board! Very useful for analyzing."
]
controls_paragraph2 = "Those are the major controls you need to know. But here are some extras if you ever find yourself needing them!"
keybinds_extra = [
" will reset the rendering of the pieces. This is useful if they turn invisible. This glitch can happen if you move extreme distances (like 1e21).",
" will toggle the rendering of the navigation and game info bars, which can be useful for recording. Streaming and making videos on the game is welcome!",
" will toggle your FPS meter. This displays the number of times the game is updating per second, not always the number of frames rendered, as the game skips rendering when nothing visible has changed, to save compute.",
" will toggle icon-rendering. These are the clickable mini-pictures of the pieces when you zoom out far enough. In imported games with over 50,000 pieces this is automatically toggled off, as it is a performance throddler, but they can be toggled back on with ",
[" (backtick, or the same key as ", ") will toggle Debug mode."],
]
fairy_heading = "Fairy Pieces"
fairy_paragraph = "You already know what you need to know to play the default \"Classical\" variant. Fairy chess pieces are not used in conventional chess, but are incorporated into other variants! If you find yourself in a variant with some pieces you haven't seen before, let's learn how they work here!"
editing_heading = "Board Editing"
editing_paragraphs = [
["There is an external ", "board editor", " currently available on a public google sheet! It includes instructions for how to use it. This requires some basic google sheets knowledge. After setup, you will be able to create and import custom positions into the game via the \"Paste Game\" button in the options menu!"],
"To play a custom position with a friend, have them join a private invite, then both of you paste the game code before you start playing!",
"An in-game board editor is still planned.",
]
back = "Back"

[play.guide.pieces]
chancellor = {name="Chancellor", description="Moves like a rook and a knight combined."}
archbishop = {name="Archbishop", description="Moves like a bishop and a knight combined."}
amazon = {name="Amazon", description="Moves like a queen and a knight combined. This is the strongest piece in the game!"}
guard = {name="Guard", description="Moves like a king, except it is not susceptible to check or checkmate."}
hawk = {name="Hawk", description="Leaps exactly 2 or 3 squares in any direction."}
centaur = {name="Centaur", description="Moves like a knight and a guard combined."}
obstacle = {name="Obstacle", description="A neutral piece (not controlled by either player) that blocks movement, but can be captured."}
void = {name="Void", description="A neutral piece (not controlled by either player) that represents the absence of board. Pieces may not move through or on top of it."}


[play.play-menu]
title = "Play - Online"
colors = "Colors"
online = "Online"
local = "Local"
computer = "Computer"
variant = "Variant"
variants = [
"Classical",
"Classical+",
"Chess on an Infinite Plane",
"Pawndard",
"Knighted Chess",
"Knightline",
"Core",
"Standarch",
"Pawn Horde",
"Space Classic",
"Space",
"Obstocean",
"Abundance",
"Amazon Chandelier",
"Containment",
"Classical - Limit 7",
"Coaip - Limit 7",
"Chess",
"Experimental: Classical - KOTH",
"Experimental: Coaip - KOTH",
"Showcase: Omega",
"Showcase: Omega^2",
"Showcase: Omega^3",
"Showcase: Omega^4",
]
clock = "Clock"
minutes = "m"
seconds = "s"
infinite_time = "Infinite Time"
color = "Color"
piece_colors = ["Random", "White", "Black"]
private = "Private"
no = "No"
yes = "Yes"
rated = "Rated"
join_games = "Join Existing - Active Games:"
private_invite = "Private Invite:"
your_invite = "Your Invite Code:"
create_invite = "Create Invite"
join = "Join"
copy = "Copy"
back = "Back"
code = "Code"

[play.footer]
white_to_move = "White to move"
player_white = "Player white"
player_black = "Player black"

[play.pause]
title = "Paused"
resume = "Resume"
arrows = "Arrows: Defense"
perspective = "Perspective: Off"
copy = "Copy Game"
paste = "Paste Game"
main_menu = "Main Menu"

[play.javascript]
guest_indicator = "(Guest)"
you_indicator = "(You)"
white_to_move = "White to move"
black_to_move = "Black to move"
your_move = "Your move"
their_move = "Their move"
lost_network = "Lost network."
failed_to_load = "One or more resources failed to load. Please refresh."
planned_feature = "This feature is planned!"
main_menu = "Main Menu"
resign_game = "Resign Game"
abort_game = "Abort Game"
arrows_off = "Arrows: Off"
arrows_defense = "Arrows: Defense"
arrows_all = "Arrows: All"
toggled = "Toggled"
menu_online = "Play - Online"
menu_local = "Play - Local"
invite_error_digits = "Invite code needs to be 5 digits."
invite_copied = "Copied invite code to clipboard."
move_counter = "Move:"
constructing_mesh = "Constructing mesh"
rotating_mesh = "Rotating mesh"
lost_connection = "Lost connection."
please_wait = "Please wait a moment to perform this task."
webgl_unsupported = "Your browser does not support WebGL. This game requires that to function. Please update your browser."
bigints_unsupported = "BigInts are not supported. Please upgrade your browser.\nBigInts are needed to make the board infinite."
shaders_failed = "Unable to initialize the shader program:"
failed_compiling_shaders = "An error occurred compiling the shaders:"

[play.javascript.copypaste]
copied_game = "Copied game to clipboard!"
cannot_paste_in_public = "Cannot paste game in a public match!"
cannot_paste_after_moves = "Cannot paste game after moves are made!"
clipboard_denied = "Clipboard permission denied. This might be your browser."
clipboard_invalid = "Clipboard is not in valid ICN notation."
game_needs_to_specify = "Game needs to specify either the 'Variant' metadata, or 'startingPosition' property."
invalid_wincon_white = "White has an invalid win condition"
invalid_wincon_black = "Black has an invalid win condition"
pasting_game = "Pasting game..."
pasting_in_private = "Pasting a game in a private match will cause a desync if your opponent doesn't do the same!"
piece_count = "Piece count"
exceeded = "exceeded"
changed_wincon = "Changed checkmate win conditions to royalcapture, and toggled off icon rendering. Hit 'P' to re-enable (not recommended)."
loaded_from_clipboard = "Loaded game from clipboard!"
loaded = "Loaded game!"
slidelimit_not_number = "slideLimit gamerule must be a number. Received"

[play.javascript.rendering]
on = "On"
off = "Off"
icon_rendering_off = "Toggled off icon rendering."
icon_rendering_on = "Toggled on icon rendering."
toggled_debug = "Toggled Debug Mode:"
toggled_edit = "Toggled Edit Mode:"
perspective = "Perspective"
perspective_mode_on_desktop = "Perspective mode is available on desktop!"
movement_tutorial = "WASD to move. Space & shift to zoom."
regenerated_pieces = "Regenerated pieces."

[play.javascript.invites]
move_mouse = "Move the mouse to reconnect."
unknown_action_received_1 = "Unknown action"
unknown_action_received_2 = "received from the server in the invites subscription!"
cannot_cancel = "Cannot cancel invite of undefined ID."
you_indicator = "(You)"
you_are_white = "You're: White"
you_are_black = "You're: Black"
random = "Random"
accept = "Accept"
cancel = "Cancel"
create_invite = "Create Invite"
cancel_invite = "Cancel Invite"
start_game = "Start Game"
join_existing_active_games = "Join Existing - Active Games:"

[play.javascript.onlinegame]
afk_warning = "You are AFK."
opponent_afk = "Opponent is AFK."
opponent_disconnected = "Opponent has disconnected."
opponent_lost_connection = "Opponent has lost connection."
auto_resigning_in = "Auto-resigning in"
auto_aborting_in = "Auto-aborting in"
not_logged_in = "You are not logged in. Please login to reconnect to this game."
game_no_longer_exists = "Game no longer exists."
another_window_connected = "Another window has connected."
server_restarting = "Server restarting shortly..."
server_restarting_in = "Server restarting in"
minute = "minute"
minutes = "minutes"

[play.javascript.websocket]
no_connection = "No connection."
reconnected = "Reconnected."
unable_to_identify_ip = "Unable to identify IP."
online_play_disabled = "Online play disabled. Cookies not supported. Try a different browser."
too_many_requests = "Too many requests. Try again soon."
message_too_big = "Message too big."
too_many_sockets = "Too many sockets"
origin_error = "Origin error."
connection_closed = "Connection closed unexpectedly. Server message:"
please_report_bug = "This should never happen, please report this bug!"

[play.javascript.results]
you_checkmate = "You win by checkmate!"
you_time = "You win on time!"
you_resignation = "You win by resignation!"
you_disconnect = "You win by abandonment!"
you_royalcapture = "You win by royal capture!"
you_allroyalscaptured = "You win by all royals captured!"
you_allpiecescaptured = "You win by all pieces captured!"
you_threecheck = "You win by three-check!"
you_koth = "You win by king of the hill!"
you_generic = "You win!"
draw_stalemate = "Draw by stalemate!"
draw_repetition = "Draw by repetition!"
draw_moverule = ["Draw by the ", "-move-rule!"]
draw_insuffmat = "Draw by insufficient material!"
draw_generic = "Draw!"
aborted = "Game aborted."
opponent_checkmate = "You lose by checkmate!"
opponent_time = "You lose on time!"
opponen_resignation = "You lose by resignation!"
opponent_disconnect = "You lose by abandonment!"
opponent_royalcapture = "You lose by royal capture!"
opponent_allroyalscaptured = "You lose by all royals captured!"
opponent_allpiecescaptured = "You lose by all pieces captured!"
opponent_threecheck = "You lose by three-check!"
opponent_koth = "You lose by king of the hill!"
opponent_generic = "You lose!"
white_checkmate = "White wins by checkmate!"
black_checkmate = "Black wins by checkmate!"
bug_checkmate = "This is a bug, please report. Game ended by checkmate."
white_time = "White wins on time!"
black_time = "Black wins on time!"
bug_time = "This is a bug, please report. Game ended on time."
white_royalcapture = "White wins by royal capture!"
black_royalcapture = "Black wins by royal capture!"
bug_royalcapture = "This is a bug, please report. Game ended by royal capture."
white_allroyalscaptured = "White wins by all royals captured!"
black_allroyalscaptured = "Black wins by all royals captured!"
bug_allroyalscaptured = "This is a bug, please report. Game ended by all royals captured."
white_allpiecescaptured = "White wins by all pieces captured!"
black_allpiecescaptured = "Black wins by all pieces captured!"
bug_allpiecescaptured = "This is a bug, please report. Game ended by all pieces captured."
white_threecheck = "White wins by three-check!"
black_threecheck = "Black wins by three-check!"
bug_threecheck = "This is a bug, please report. Game ended by three-check."
white_koth = "White wins by king of the hill!"
black_koth = "Black wins by king of the hill!"
bug_koth = "This is a bug, please report. Game ended by king of the hill."
bug_generic = "This is a bug, please report!"

[terms] # Translations are disabled for now, only language is en-US
title = "Terms of Service"
warning = ["THIS DOCUMENT IS NOT LEGALLY BINDING. We are only accountable for the English version of this document. This translation is provided solely for general informational purposes. You can access the official English version ", "here", "."]
consent = "By using this site, you agree to abide by the following terms. If you do not agree, you must immediately stop using the site."
guardian_consent = "If you are under 18, you must receive consent from a parent or legal guardian to use this site and to create an account."
parents_header = "Parents"
parents_paragraphs = [
"There is an algorithm in place for prohibiting users setting their name to common cuss words. At this time there is no method of communication between members on the site.",
"Currently, members cannot set their own profile picture. There is a plan to allow this feature. At that time we will do our best to prevent innapropriate profile pictures.",
]
fair_play_header = "Fair Play"
fair_play_paragraph1 = ["You cannot create more than 1 account. If you would like to change the email address associated with your account, ", "contact us."]
fair_play_paragraph2 = "To keep play fun and fair for everyone, you must NOT:"
fair_play_rules = [
"Modify or manipulate the code in any way, including but not limited to: Using console commands, local overrides, custom scripts, modifying http requests, etc. This can be done to intentionally break the game, or to give you an advantage.",
"In rated games, receive help/advice from another person or program as to what you should play. (Creating an engine is ok and encouraged, but you must limit its use to unrated games)",
"Trade elo points with other people by purposefully losing with intent to boost the elo of your opponent, or by receiving elo points from an opponent that intends to lose to boost your own rating. This abuses the system and creates unaccurate ratings according to your level of skill."
]
cleanliness_header = "Cleanliness"
cleanliness_rules = [
"In all your language on the site, you must remain clean, no vulgarity or cursing. You cannot bully, harass, or threaten anyone, or do anything that is illegal. You cannot spam other users or forums.",
"You cannot not upload imagery to your profile that is innapropriate, suggestive, or gory. Doing so may result in a ban or termination of your account."
]
privacy_header = "Privacy"
privacy_rules = [
"Currently, the only personal information we collect is email. This is with intent to verify users' accounts, and provide a means of proving who they are when they request a password reset. We do not send any promotional emails or offers. We do not share any user's email address with anyone else.",
"InfiniteChess.org may collect data about your usage on the site, including your ip address. This is intended to help prevent attacks from bots and other unwanted entities, and to keep accurate statistics in the database. This is NOT your home address.",
"All games you play on this website become public information. If you wish to remain anonymous, do not share your username with friends or family. If this is your desire, it is your responsibility to make sure no one finds out your username is associated with your human identity.",
"Your account online status, and the approximate last time you were active on the website, is also public information.",
["While InfiniteChess.org will strive to keep everyone's account and personal information safe to the best of our ability, in the event of a hack or data leak, you may not press charges on us. If a data leak ever happens, users will be notified on the ", "News", "page."],
"There is no content available on the site for purchase. Any other personal information is not collected.",
"To have your private information deleted from our servers, you may delete your account through your profile page. The only thing with ties to your username that we will NOT delete, is your game history, because all games are public information.",
]
cookie_header = "Cookie Policy"
cookie_paragraphs = [
"This site uses cookies, which are small text files that are stored in your browser, and sent to the server when connections are made. The purpose of these cookies are to: Validate your login session, validate your browser belongs to the chess game it says it's in, and to store user game preferences so they can keep their preferences when they re-visit the site. The site does not use 3rd-party cookies, cookies are not shared with external parties.",
"Cookies are required for this site and game to function correctly. If you do not want the site to store cookies, you must stop using the site. You can navigate to your browsers preferences to delete existing cookies. By continuing to use this site, you are consenting to the use of cookies."
]
conclusion_header = "Conclusion"
conclusion_paragraphs = [
"Any violations of these terms may result in a ban or termination of your account. InfiniteChess.org wants to be able to give everyone the opportunity to play and have fun! But, we reserve the right to, at any time, ban or terminate the accounts of any users, for reasons that need not to be disclosed. Charges may not be pressed against us.",
["These terms of service may be modified at any point. It is YOUR responsibility to make sure you stay updated on the latest changes! When these terms of service receive an update, that information will be posted on the", "News", "page. If, at the time of a terms-of-service update, you do not agree with the new terms, you must immediately stop using the website. You may delete your account from your profile page. If you delete your account, all your private information and account data will be deleted, EXCEPT we do not delete your game history associated with your username, that is public information."],
["This site is open source. You may copy or distribute anything on this website as long as you follow the conditions outlined in", "the license terms", "! If this link is broken, it is your responsibility to find the terms."],
"We cannot guarantee the site will be running 100% of the time. We also cannot guarantee that data will never be corrupted.",
"You may not perform any illegal activity on the site.",
["If you have any questions regarding these terms, or any other question about the site,", "email us!"]
]
update = "(Last updated: 7/13/24. Added warning that all games played may become public information, including your account's approximate last time active. Also, these terms may be updated at any time, and it is your responsibility to make sure you stay updated.)"
thanks = "Thank you!"

[login]
title = "Log In"
username = "Username:"
password = "Password:"
forgot_password = ["Forgot? ", "Email us."]
login_button = "Log In"

[error-pages] # Messages shown on some error pages explaining what went wrong
400_message = "Invalid parameters were received."
409_message = ["There may have been a clashing username or email. Please ", "reload", ", the page."]
500_message = "This isn't supposed to happen. There is some debugging to be done!"

########### NEWS ###########

[news]
title = "News"
more_dev_logs = ["More dev logs are posted on the ", "official discord", ", and on the ", "chess.com forums!"]

[news.july22-2024]
date = "July 22, 2024:"
account_warning = "If you have not verified your account, please do so on your profile page! All unverified accounts will soon be deleted!!"

[news.july13-2024]
date = "July 13, 2024:"
tos_update = ["The ", "Terms of Service", " have been updated. Changes made: All games you play on the website may become public information, including the approximate time your account was last active. The terms may be updated at any time, and it is your responsibility to make sure you're up-to-date on them."]
game_history_warning = "Your game history may become available on your profile at a future time."

[news.july9-2024]
date = "July 9, 2024:"
text = ["Infinite Chess is Now Open Source! See, and contribute, to the project ", "on GitHub!"]

[news.may27-2024]
date = "May 27, 2024:"
text = "1.3.2: Added showcase variants for Omega^3 and Omega^4 that were shown in my latest video. Also, the checkmate algorithm is now compatible with multiple kings per side."

[news.may24-2024]
date = "May 24, 2024:"
text = "Update 1.3.1 released! This includes the guide, pop-up tooltips when hovering over the navigation buttons, and links to the discord and game credits on the title page!"

[news.may14-2024]
date = "May 14, 2024:"
text_top = "Update 1.3 released today! This includes MANY new speed and user experience improvements. Just a few are:"
update_list = [
"The transition to websockets, decreasing the delay when your opponent moves.",
"No longer getting disconnected when you switch tabs.",
"Audible cues when you or someone else creates an invite, or makes a move.",
"Added the 50-move rule.",
"A drum countdown effect is now played at 10 seconds left on the clock.",
"An auto-resignation timer will start if you're opponent goes AFK (with an audible warning)."
]
text_box = ["And many others! For the full list, check out ", "the discord!"]

[news.jan29-2024]
date = "Jan 29, 2024:"
text = "New video released today!"

[news.aug26-2023]
date = "Aug 26, 2023:"
text_top = "Infinite Chess v1.2 has been released! Introducing Move History. Use the left & right arrow keys to rewind and fast forward the game!"
text_box = "The system for verifying accounts has been updated to be more reliable! If your account is not verified and you had trouble with the verification link before, please try verifying again!"

[server.javascript]
ws-invalid_username = "Username is invalid"
ws-incorrect_password = "Password is incorrect"
ws-username_and_password_required = "Username and password are required."
ws-username_and_password_string = "Username and password must be a string."
ws-login_failure_retry_in = "Failed to login, try again in"
ws-seconds = "seconds" # unit of time
ws-second = "second" # unit of time
ws-username_length = "Username must be between 3-20 characters"
ws-username_letters = "Username must only contain letters A-Z and numbers 0-9"
ws-username_taken = "That username is taken"
ws-username_bad_word = "That username contains a word that is not allowed"
ws-email_too_long = "Your email is too looooooong."
ws-email_invalid = "This is not a valid email"
ws-email_in_use = "This email is already in use"
ws-you_are_banned = "You are banned."
ws-password_length = "Password must be 6-72 characters long"
ws-password_format = "Password is in an incorrect format"
ws-password_password = "Password must not be 'password'"
ws-refresh_token_not_found_logged_out = "No member has that refresh token (already logged out)"
ws-refresh_token_not_found = "No member has that refresh token"
ws-refresh_token_expired = "No refresh token found (expired session)"
ws-refresh_token_invalid = "Refresh token expired or tampered"
ws-member_not_found = "Member not found"
ws-forbidden_wrong_account = "Forbidden. This is not your account."
ws-deleting_account_not_found = "Failed to delete account. Account not found."
ws-server_error = "Sorry, there was a server error! Please go back."
ws-unable_to_identify_client_ip = "Unable to identify client IP address"
ws-you_are_banned_by_server = "You are banned"
ws-too_many_requests_to_server = "Too Many Requests. Try again soon."
ws-bad_request = "Bad Request"
ws-not_found = "404 Not Found"
ws-forbidden = "Forbidden."
ws-unauthorized_patron_page = "Unauthorized. This page is patron-exclusive."<|MERGE_RESOLUTION|>--- conflicted
+++ resolved
@@ -1,10 +1,6 @@
 name = "English" # Name of language
 direction = "ltr" # Change to "rtl" for right to left languages
-<<<<<<< HEAD
-version = "3"
-=======
 version = "4"
->>>>>>> 8f47854c
 
 [header]
 home = "Home"
