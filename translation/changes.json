{
<<<<<<< HEAD
	"35": {
		"note": "Added undo and restart to play.gamebuttontooltips on lines 277-278",
		"changes": []
	},
	"34": {
		"note": "Moved versus, easy, medium, hard and insane from play.practice-menu to play.javascript on lines 328-332",
		"changes": []
	},
	"33":{
		"note": "Added progress_checkmate on line 332 under play.javascript",
		"changes": []
	},
=======
	"33": {
		"note": [
			"Improved the grammar for play.guide paragraphs.",
			"Added the huygen to play.guide.pieces (line 203)."
		],
		"changes": []
	}
>>>>>>> 24d0114f
	"32": {
		"note": [
			"Added practice key on line 149 under play.main-menu.",
			"Added play.practice-menu section on line 206, and everything beneath it.",
			"Added menu_checkmate key on line 331.",
			"Added cannot_paste_in_engine key on line 336 under play.javascript.copypaste."
		],
		"changes": []
	},
	"31": {
		"note": "Added variant credits for 'Chess on an Infinite Plane - Huygens Options by V. Reinhart.' and 'Trappist-1 by V. Reinhart' on lines 81-82.",
		"changes": []
	},
	"30": {
		"note": "Added email_domain_invalid, line 539.",
		"changes": []
	},
	"29": {
		"note": [
			"Added CoaIP_HO and Trappist_1, lines 230-231. These contain the names of the new variants.",
			"Added Confined_Classical, line 213.",
			"Added arrows_all_hippogonals, line 302"
		],
		"changes": []
	},
	"28": {
		"note": [
			"Deleted unknown_action_received_1 & unknown_action_received_2 on lines 346-347",
			"Deleted all of play.footer, lines 264-267",
			"Added player_name_white_generic and player_name_black_generic, lines 280 & 281"
		],
		"changes": []
	},
	"27": {
		"note": "Added index.github_title and index.javascript.contribution_count, lines 57-60",
		"changes": []
	},
	"26": {
		"note": "Modified webgl_unsupported, line 303",
		"changes": [ "play.javascript.webgl_unsupported" ]
	},
	"25": {
		"note": "Added the following in header.settings, lines 21-23: selection, selection-drag, selection-premove.",
		"changes": []
	},
	"24": {
		"note": "Deleted play.javascript.copypaste.loaded, line 323",
		"changes": []
	},
	"23": {
		"note": [
			"Deleted member.rating, line 105",
			"Deleted ws-unauthorized_patron_page, line 548",
			"Deleted ws-refresh_token_not_found_logged_out, ws-refresh_token_not_found, ws-refresh_token_expired, and ws-refresh_token_invalid, lines 534-537",
			"Updated index.how_to_paragraph, line 47",
			"Added play.play-menu.5D_Chess, line 227"
		],
		"changes": []
	},
	"22": {
		"note": "Deleted all of header.javascript (lines 19-23). Changed the value of header.home (line 7). Added header.profile (line 11) & header.logout (line 10). Deleted disable_holiday_theme_desktop and disable_holiday_theme_mobile (lines 299-300). Added all of header.settings (lines 15-25).",
		"changes": []
	},
	"21": {
		"note": "Added notices for how to disable the holiday theme, lines 299-300. DELETED IN UPDATE 22.",
		"changes": []
	},
	"20": {
		"note": "Added fields for game button tooltips, lines 241-247",
		"changes": [
			"play.gamebuttontooltips"
		]
	},
	"19": {
		"note": "Updated wording of verify_message and resend_message, lines 94-95",
		"changes": []
	},
	"18": {
		"note": "Added Spanish translation credit, line 89",
		"changes": []
	},
	"17": {
		"note": "Added credits.language_heading and credits.language_credits, line 82",
		"changes": []
	},
	"16": {
		"note": "Deleted all news posts. The only keys you keep in the `news` section is `title` and `more_dev_logs`! Please verify your language's news posts have been translated correctly within translation/news!",
		"changes": []
	},
	"15": {
		"note": "Added news.sept11-2024, line 493. ALL NEWS POSTS DELETED IN FUTURE CHANGE.",
		"changes": []
	},
	"14": {
		"note": "Added translations for the tab titles. Added [play] and play.title on lines 116 & 117. Changed play.main-menu.loading to play.loading, and changed play.main-menu.error to play.error",
		"changes": [
			"index.title",
			"member.title",
			"play.title",
			"play.main-menu.loading",
			"play.main-menu.error",
			"play.loading",
			"play.error"
		]
	},
	"13": {
		"note": "Added draw offers. Deleted ws-player_already_has_invite, ws-accept_own_invite, and ws-invite_cancelled",
		"changes": [
			"play.pause.offer_draw",
			"play.drawoffer.question",
			"play.javascript.offer_draw",
			"play.javascript.accept_draw",
			"play.javascript.termination.agreement",
			"play.javascript.results.draw_agreement",
			"server.javascript.ws-player_already_has_invite",
			"server.javascript.ws-accept_own_invite",
			"server.javascript.ws-invite_cancelled"
		]
	},
	"12": {
		"note": "Corrected opponen_resignation to opponent_resignation",
		"changes": [
			"play.javascript.results.opponen_resignation"
		]
	},
	"11": {
		"note": "Changed the structure of play.javascript.termination.moverule",
		"changes": [
			"play.javascript.termination.moverule"
		]
	},
	"10": {
		"note": "Added news post Aug 1, 2024. Deleted news post Aug 26, 2023.",
		"changes": [
			"news.aug1-2024.date",
			"news.aug1-2024.text_top",
			"news.aug1-2024.update_list",
			"news.aug26-2023.date",
			"news.aug26-2023.text_top",
			"news.aug26-2023.text_box"
		]
	},
	"9": {
		"note": "In the guide, under controls, where it describes what the Tab key does, added sentence 'Clicking these arrows will teleport you to the piece they're pointing to.' line 142. Also changed controls_paragraph, line 137.",
		"changes": [
			"play.guide.controls_paragraph",
			"play.guide.keybinds"
		]
	},
	"8": {
		"note": "Added a knightrider description for the guide, on line 170.",
		"changes": [ "play.guide.pieces.knightrider" ]
	},
	"7": {
		"note": "Added ws-server_under_maintenance on line 561.",
		"changes": [ "server.javascript.ws-server_under_maintenance" ]
	},
	"6": {
		"note": "Added all of play.javascript.termination, line 344, which provides spoken language descriptions of what caused the termination of the game.",
		"changes": []
	},
	"5": {
		"note": "Deleted create-account.argreement on line 100, and replaced it with create-account.agreement which is different. Deleted play.play-menu.variants. Added several entries to play.play-menu. Added several entries to server.javascript.",
		"changes": [
			"create-account.argreement",
			"create-account.agreement",
			"play.play-menu.variants",
			"play.play-menu.Classical",
			"play.play-menu.Classical_Plus",
			"play.play-menu.CoaIP",
			"play.play-menu.Pawndard",
			"play.play-menu.Knighted_Chess",
			"play.play-menu.Knightline",
			"play.play-menu.Core",
			"play.play-menu.Standarch",
			"play.play-menu.Pawn_Horde",
			"play.play-menu.Space_Classic",
			"play.play-menu.Space",
			"play.play-menu.Obstocean",
			"play.play-menu.Abundance",
			"play.play-menu.Amazon_Chandelier",
			"play.play-menu.Containment",
			"play.play-menu.Classical_Limit_7",
			"play.play-menu.CoaIP_Limit_7",
			"play.play-menu.Chess",
			"play.play-menu.Classical_KOTH",
			"play.play-menu.CoaIP_KOTH",
			"play.play-menu.Omega",
			"play.play-menu.Omega_Squared",
			"play.play-menu.Omega_Cubed",
			"play.play-menu.Omega_Fourth",
			"play.play-menu.no_clock",
			"play.play-menu.casual",
			"server.javascript.ws-username_reserved",
			"server.javascript.ws-already_in_game",
			"server.javascript.ws-player_already_has_invite",
			"server.javascript.ws-invite_cancelled",
			"server.javascript.ws-accept_own_invite",
			"server.javascript.ws-server_restarting",
			"server.javascript.ws-minutes",
			"server.javascript.ws-minute",
			"server.javascript.ws-no_abort_game_over",
			"server.javascript.ws-no_abort_after_moves",
			"server.javascript.ws-game_aborted_cheating",
			"server.javascript.ws-cannot_resign_finished_game",
			"server.javascript.ws-invalid_code",
			"server.javascript.ws-game_aborted"
		]
	},
	"4": {
		"note": "Added news.july22-2024 on line 462",
		"changes": [ "news.july22-2024" ]
	},
	"3": {
		"note": "added play.javascript.invites.start_game on line 314",
		"changes": [ "play.javascript.invites.start_game" ]
	},
	"2": {
		"note": "added login.login_button on line 448",
		"changes": [ "login.login_button" ]
	},
	"1": {
		"note": "inital commit of en-US-toml",
		"changes": []
	}
}<|MERGE_RESOLUTION|>--- conflicted
+++ resolved
@@ -1,5 +1,11 @@
 {
-<<<<<<< HEAD
+	"36": {
+		"note": [
+			"Improved the grammar for play.guide paragraphs.",
+			"Added the huygen to play.guide.pieces (line 203)."
+		],
+		"changes": []
+	},
 	"35": {
 		"note": "Added undo and restart to play.gamebuttontooltips on lines 277-278",
 		"changes": []
@@ -12,15 +18,6 @@
 		"note": "Added progress_checkmate on line 332 under play.javascript",
 		"changes": []
 	},
-=======
-	"33": {
-		"note": [
-			"Improved the grammar for play.guide paragraphs.",
-			"Added the huygen to play.guide.pieces (line 203)."
-		],
-		"changes": []
-	}
->>>>>>> 24d0114f
 	"32": {
 		"note": [
 			"Added practice key on line 149 under play.main-menu.",
