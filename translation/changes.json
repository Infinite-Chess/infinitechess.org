--- conflicted
+++ resolved
@@ -1,11 +1,11 @@
 {
+  "53": {
+    "note": "Added header.leaderboard on line 14. Added leaderboard.javascript.supported_variants on line 44. Added infinity_leaderboard_rating_deviation on line 124. Added new leaderboard category with 4 entries on line 155. Deleted you_indicator line 397. Added engine_indicator line 320.",
+    "changes": []
+  },
 	"52": {
-<<<<<<< HEAD
-		"note": "Added header.leaderboard on line 14. Added leaderboard.javascript.supported_variants on line 44. Added infinity_leaderboard_rating_deviation on line 127. Added new leaderboard category with 4 entries on line 158. Deleted you_indicator line 400. Added engine_indicator line 323.",
-=======
 		"note": "Deleted textures_credits line 90.",
->>>>>>> d76385d9
-    	"changes": []
+    "changes": []
 	},
 	"51": {
 		"note": "Added member.infinity_leaderboard_position on line 122 and added server.javascript.ws-rated_invite_verification_needed on line 603",
