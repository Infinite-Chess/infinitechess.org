{
	"32": {
<<<<<<< HEAD
		"note": "Added practice key on line 149 under play.main-menu. Added play.practice-menu section on line 206. Added menu_checkmate key on line 331. Added cannot_paste_in_engine key on line 336 under play.javascript.copypaste.",
=======
		"note": [
			"Added practice key on line 149 under play.main-menu.",
			"Added play.practice-menu section on line 206, and everything beneath it.",
			"Added menu_checkmate key on line 331.",
			"Added cannot_paste_in_engine key on line 336 under play.javascript.copypaste."
		],
>>>>>>> 59982a67
		"changes": []
	},
	"31": {
		"note": "Added variant credits for 'Chess on an Infinite Plane - Huygens Options by V. Reinhart.' and 'Trappist-1 by V. Reinhart' on lines 81-82.",
		"changes": []
	},
	"30": {
		"note": "Added email_domain_invalid, line 539.",
		"changes": []
	},
	"29": {
		"note": [
			"Added CoaIP_HO and Trappist_1, lines 230-231. These contain the names of the new variants.",
			"Added Confined_Classical, line 213.",
			"Added arrows_all_hippogonals, line 302"
		],
		"changes": []
	},
	"28": {
		"note": [
			"Deleted unknown_action_received_1 & unknown_action_received_2 on lines 346-347",
			"Deleted all of play.footer, lines 264-267",
			"Added player_name_white_generic and player_name_black_generic, lines 280 & 281"
		],
		"changes": []
	},
	"27": {
		"note": "Added index.github_title and index.javascript.contribution_count, lines 57-60",
		"changes": []
	},
	"26": {
		"note": "Modified webgl_unsupported, line 303",
		"changes": [ "play.javascript.webgl_unsupported" ]
	},
	"25": {
		"note": "Added the following in header.settings, lines 21-23: selection, selection-drag, selection-premove.",
		"changes": []
	},
	"24": {
		"note": "Deleted play.javascript.copypaste.loaded, line 323",
		"changes": []
	},
	"23": {
		"note": [
			"Deleted member.rating, line 105",
			"Deleted ws-unauthorized_patron_page, line 548",
			"Deleted ws-refresh_token_not_found_logged_out, ws-refresh_token_not_found, ws-refresh_token_expired, and ws-refresh_token_invalid, lines 534-537",
			"Updated index.how_to_paragraph, line 47",
			"Added play.play-menu.5D_Chess, line 227"
		],
		"changes": []
	},
	"22": {
		"note": "Deleted all of header.javascript (lines 19-23). Changed the value of header.home (line 7). Added header.profile (line 11) & header.logout (line 10). Deleted disable_holiday_theme_desktop and disable_holiday_theme_mobile (lines 299-300). Added all of header.settings (lines 15-25).",
		"changes": []
	},
	"21": {
		"note": "Added notices for how to disable the holiday theme, lines 299-300. DELETED IN UPDATE 22.",
		"changes": []
	},
	"20": {
		"note": "Added fields for game button tooltips, lines 241-247",
		"changes": [
			"play.gamebuttontooltips"
		]
	},
	"19": {
		"note": "Updated wording of verify_message and resend_message, lines 94-95",
		"changes": []
	},
	"18": {
		"note": "Added Spanish translation credit, line 89",
		"changes": []
	},
	"17": {
		"note": "Added credits.language_heading and credits.language_credits, line 82",
		"changes": []
	},
	"16": {
		"note": "Deleted all news posts. The only keys you keep in the `news` section is `title` and `more_dev_logs`! Please verify your language's news posts have been translated correctly within translation/news!",
		"changes": []
	},
	"15": {
		"note": "Added news.sept11-2024, line 493. ALL NEWS POSTS DELETED IN FUTURE CHANGE.",
		"changes": []
	},
	"14": {
		"note": "Added translations for the tab titles. Added [play] and play.title on lines 116 & 117. Changed play.main-menu.loading to play.loading, and changed play.main-menu.error to play.error",
		"changes": [
			"index.title",
			"member.title",
			"play.title",
			"play.main-menu.loading",
			"play.main-menu.error",
			"play.loading",
			"play.error"
		]
	},
	"13": {
		"note": "Added draw offers. Deleted ws-player_already_has_invite, ws-accept_own_invite, and ws-invite_cancelled",
		"changes": [
			"play.pause.offer_draw",
			"play.drawoffer.question",
			"play.javascript.offer_draw",
			"play.javascript.accept_draw",
			"play.javascript.termination.agreement",
			"play.javascript.results.draw_agreement",
			"server.javascript.ws-player_already_has_invite",
			"server.javascript.ws-accept_own_invite",
			"server.javascript.ws-invite_cancelled"
		]
	},
	"12": {
		"note": "Corrected opponen_resignation to opponent_resignation",
		"changes": [
			"play.javascript.results.opponen_resignation"
		]
	},
	"11": {
		"note": "Changed the structure of play.javascript.termination.moverule",
		"changes": [
			"play.javascript.termination.moverule"
		]
	},
	"10": {
		"note": "Added news post Aug 1, 2024. Deleted news post Aug 26, 2023.",
		"changes": [
			"news.aug1-2024.date",
			"news.aug1-2024.text_top",
			"news.aug1-2024.update_list",
			"news.aug26-2023.date",
			"news.aug26-2023.text_top",
			"news.aug26-2023.text_box"
		]
	},
	"9": {
		"note": "In the guide, under controls, where it describes what the Tab key does, added sentence 'Clicking these arrows will teleport you to the piece they're pointing to.' line 142. Also changed controls_paragraph, line 137.",
		"changes": [
			"play.guide.controls_paragraph",
			"play.guide.keybinds"
		]
	},
	"8": {
		"note": "Added a knightrider description for the guide, on line 170.",
		"changes": [ "play.guide.pieces.knightrider" ]
	},
	"7": {
		"note": "Added ws-server_under_maintenance on line 561.",
		"changes": [ "server.javascript.ws-server_under_maintenance" ]
	},
	"6": {
		"note": "Added all of play.javascript.termination, line 344, which provides spoken language descriptions of what caused the termination of the game.",
		"changes": []
	},
	"5": {
		"note": "Deleted create-account.argreement on line 100, and replaced it with create-account.agreement which is different. Deleted play.play-menu.variants. Added several entries to play.play-menu. Added several entries to server.javascript.",
		"changes": [
			"create-account.argreement",
			"create-account.agreement",
			"play.play-menu.variants",
			"play.play-menu.Classical",
			"play.play-menu.Classical_Plus",
			"play.play-menu.CoaIP",
			"play.play-menu.Pawndard",
			"play.play-menu.Knighted_Chess",
			"play.play-menu.Knightline",
			"play.play-menu.Core",
			"play.play-menu.Standarch",
			"play.play-menu.Pawn_Horde",
			"play.play-menu.Space_Classic",
			"play.play-menu.Space",
			"play.play-menu.Obstocean",
			"play.play-menu.Abundance",
			"play.play-menu.Amazon_Chandelier",
			"play.play-menu.Containment",
			"play.play-menu.Classical_Limit_7",
			"play.play-menu.CoaIP_Limit_7",
			"play.play-menu.Chess",
			"play.play-menu.Classical_KOTH",
			"play.play-menu.CoaIP_KOTH",
			"play.play-menu.Omega",
			"play.play-menu.Omega_Squared",
			"play.play-menu.Omega_Cubed",
			"play.play-menu.Omega_Fourth",
			"play.play-menu.no_clock",
			"play.play-menu.casual",
			"server.javascript.ws-username_reserved",
			"server.javascript.ws-already_in_game",
			"server.javascript.ws-player_already_has_invite",
			"server.javascript.ws-invite_cancelled",
			"server.javascript.ws-accept_own_invite",
			"server.javascript.ws-server_restarting",
			"server.javascript.ws-minutes",
			"server.javascript.ws-minute",
			"server.javascript.ws-no_abort_game_over",
			"server.javascript.ws-no_abort_after_moves",
			"server.javascript.ws-game_aborted_cheating",
			"server.javascript.ws-cannot_resign_finished_game",
			"server.javascript.ws-invalid_code",
			"server.javascript.ws-game_aborted"
		]
	},
	"4": {
		"note": "Added news.july22-2024 on line 462",
		"changes": [ "news.july22-2024" ]
	},
	"3": {
		"note": "added play.javascript.invites.start_game on line 314",
		"changes": [ "play.javascript.invites.start_game" ]
	},
	"2": {
		"note": "added login.login_button on line 448",
		"changes": [ "login.login_button" ]
	},
	"1": {
		"note": "inital commit of en-US-toml",
		"changes": []
	}
}<|MERGE_RESOLUTION|>--- conflicted
+++ resolved
@@ -1,15 +1,11 @@
 {
 	"32": {
-<<<<<<< HEAD
-		"note": "Added practice key on line 149 under play.main-menu. Added play.practice-menu section on line 206. Added menu_checkmate key on line 331. Added cannot_paste_in_engine key on line 336 under play.javascript.copypaste.",
-=======
 		"note": [
 			"Added practice key on line 149 under play.main-menu.",
 			"Added play.practice-menu section on line 206, and everything beneath it.",
 			"Added menu_checkmate key on line 331.",
 			"Added cannot_paste_in_engine key on line 336 under play.javascript.copypaste."
 		],
->>>>>>> 59982a67
 		"changes": []
 	},
 	"31": {
