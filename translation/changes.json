{
  "1": {
    "note": "inital commit of en-US-toml",
    "changes": []
  },
  "2": {
    "note": "added login.login_button on line 448",
    "changes": ["login.login_button"]
  },
  "3": {
    "note": "added play.javascript.invites.start_game on line 314",
<<<<<<< HEAD
    "changes": ["play.javascript.invites.start_game"]
  },
  "4": {
    "note": "Deleted create-account.argreement on line 100, and replaced it with create-account.agreement which is different. Deleted play.play-menu.variants. Added several entries to play.play-menu. Added several entries to server.javascript.",
    "changes": ["create-account.argreement",
                "create-account.agreement",
                "play.play-menu.variants",
                "play.play-menu.Classical",
                "play.play-menu.Classical_Plus",
                "play.play-menu.CoaIP",
                "play.play-menu.Pawndard",
                "play.play-menu.Knighted_Chess",
                "play.play-menu.Knightline",
                "play.play-menu.Core",
                "play.play-menu.Standarch",
                "play.play-menu.Pawn_Horde",
                "play.play-menu.Space_Classic",
                "play.play-menu.Space",
                "play.play-menu.Obstocean",
                "play.play-menu.Abundance",
                "play.play-menu.Amazon_Chandelier",
                "play.play-menu.Containment",
                "play.play-menu.Classical_Limit_7",
                "play.play-menu.CoaIP_Limit_7",
                "play.play-menu.Chess",
                "play.play-menu.Classical_KOTH",
                "play.play-menu.CoaIP_KOTH",
                "play.play-menu.Omega",
                "play.play-menu.Omega_Squared",
                "play.play-menu.Omega_Cubed",
                "play.play-menu.Omega_Fourth",
                "play.play-menu.no_clock",
                "play.play-menu.unrated",
                "server.javascript.ws-username_reserved",
                "server.javascript.ws-already_in_game",
                "server.javascript.ws-player_already_has_invite",
                "server.javascript.ws-invite_cancelled",
                "server.javascript.ws-accept_own_invite",
                "server.javascript.ws-server_restarting",
                "server.javascript.ws-minutes",
                "server.javascript.ws-minute",
                "server.javascript.ws-no_abort_game_over",
                "server.javascript.ws-no_abort_after_moves",
                "server.javascript.ws-game_aborted_cheating",
                "server.javascript.ws-cannot_resign_finished_game",
                "server.javascript.ws-invalid_code",
                "server.javascript.ws-game_aborted"
              ]
=======
    "changes": []
  },
  "4": {
    "note": "Added news.july22-2024 on line 462",
    "changes": []
>>>>>>> 8f47854c
  }
}<|MERGE_RESOLUTION|>--- conflicted
+++ resolved
@@ -9,10 +9,13 @@
   },
   "3": {
     "note": "added play.javascript.invites.start_game on line 314",
-<<<<<<< HEAD
     "changes": ["play.javascript.invites.start_game"]
   },
   "4": {
+    "note": "Added news.july22-2024 on line 462",
+    "changes": ["news.july22-2024"]
+  },
+  "5": {
     "note": "Deleted create-account.argreement on line 100, and replaced it with create-account.agreement which is different. Deleted play.play-menu.variants. Added several entries to play.play-menu. Added several entries to server.javascript.",
     "changes": ["create-account.argreement",
                 "create-account.agreement",
@@ -58,12 +61,5 @@
                 "server.javascript.ws-invalid_code",
                 "server.javascript.ws-game_aborted"
               ]
-=======
-    "changes": []
-  },
-  "4": {
-    "note": "Added news.july22-2024 on line 462",
-    "changes": []
->>>>>>> 8f47854c
   }
 }